--- conflicted
+++ resolved
@@ -903,19 +903,11 @@
 
             if brace_idx == -1:
                 continue  # Not a function definition with braces
-<<<<<<< HEAD
 
             # Track brace nesting to find the end of the function
             brace_count = 0
             end_idx = -1
 
-=======
-
-            # Track brace nesting to find the end of the function
-            brace_count = 0
-            end_idx = -1
-
->>>>>>> d9f3eb9e
             for i in range(brace_idx, len(lines)):
                 line = lines[i]
                 brace_count += line.count("{")
