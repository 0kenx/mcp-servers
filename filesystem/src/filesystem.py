import os
import sys
import re
import shutil
import subprocess
import inspect
import uuid
import fnmatch
import json
from pathlib import Path
from typing import List, Dict, Optional, Any, Callable, Tuple
from datetime import datetime, timezone
from functools import wraps
from mcp.server.fastmcp import FastMCP, Context
import threading
import time
import builtins
<<<<<<< HEAD
=======
import tempfile
>>>>>>> cd987471

try:
    # Try to import from the local module first
    from .mcp_edit_utils import (
        normalize_path,
        expand_home,
        get_file_stats,
        get_metadata,
        get_history_root,
        sanitize_path_for_filename,
        acquire_lock,
        release_lock,
        calculate_hash,
        generate_diff,
        read_log_file,
        write_log_file,
        HistoryError,
        log,
        get_next_tool_call_index,
        validate_path,
        LOGS_DIR,
        DIFFS_DIR,
        CHECKPOINTS_DIR,
    )
except ImportError:
    # This branch is for when running as a module
    from mcp_edit_utils import (
        normalize_path,
        expand_home,
        get_file_stats,
        get_metadata,
        get_history_root,
        sanitize_path_for_filename,
        acquire_lock,
        release_lock,
        calculate_hash,
        generate_diff,
        read_log_file,
        write_log_file,
        HistoryError,
        log,
        get_next_tool_call_index,
        validate_path,
        LOGS_DIR,
        DIFFS_DIR,
        CHECKPOINTS_DIR,
    )

try:
    # Try relative import first
    from .grammar import get_parser_for_file, BaseParser, CodeElement, ElementType
except ImportError:
    # Fall back to direct import for when running as src/filesystem.py
    from src.grammar import get_parser_for_file, ElementType


from src.grammar import get_parser_for_file, ElementType


SYSTEM_PROMPT = """
SYSTEM PROMPT - CODING GUIDELINES
====
You are a powerful agentic AI coding assistant.

You are pair programming with a USER to solve their coding task. The task may require creating a new codebase, modifying or debugging an existing codebase, or simply answering a question. Each time the USER sends a message, he may attach some information about their current state, additional source code files, documentation, linter errors, etc. This information may or may not be relevant to the coding task, it is up for you to decide. Your main goal is to follow the USER's instructions at each message.

1. Be concise and do not repeat yourself.
2. Be conversational but professional. 
3. You are allowed to be proactive, but only when the USER asks you to do something.
4. Refer to the USER in the second person and yourself in the first person. 
5. Format your responses in markdown. Use backticks to format file, directory, function, and class names. 
6. NEVER lie or make things up.
7. Refrain from apologizing all the time when results are unexpected. Instead, just try your best to proceed or explain the circumstances to the USER without apologizing.
8. Strive to strike a balance between doing the right thing when asked, including taking actions and follow-up actions.
9. DO NOT surprise the USER with actions you take without asking. For example, if the USER asks you how to approach something, you should do your best to answer their question first, and not immediately jump into taking actions.
10. DO NOT add additional code explanation summary unless requested by the USER. After working on a file, just stop, rather than providing an explanation of what you did.
11. DO NOT add comments in code highlighting changes or referring to old and new versions of the code.
12. Do add docstrings and function level documentation.
13. When working on a codebase, keep a changelog in CHANGELOG.md located in the same directory as README.md.

IMPORTANT: You should minimize output tokens as much as possible while maintaining helpfulness, quality, and accuracy. Only address the specific query or task at hand, avoiding tangential information unless absolutely critical for completing the request. If you can answer in 1-3 sentences or a short paragraph, please do.

# Following conventions
When making changes to files, first understand the file's code conventions. Mimic code style, use existing libraries and utilities, and follow existing patterns.
- NEVER assume that a given library is available, even if it is well known. Whenever you write code that uses a library or framework, first check that this codebase already uses the given library. For example, you might look at neighboring files, or check the package.json (or cargo.toml, and so on depending on the language).
- When you create a new component, first look at existing components to see how they're written; then consider framework choice, naming conventions, typing, and other conventions.
- When you debug tests, first look at passing tests to see how they're written. NEVER cheat by skipping tests, making mock code to circumvent the code under test, modifying the test case itself, or adding special case branches with the sole purpose of passing tests. ONLY modify the test case if the old test case doesn't conform to the interface specification.
- When you edit a piece of code, first look at the code's surrounding context (especially its imports) to understand the code's choice of frameworks and libraries. Then consider how to make the given change in a way that is most idiomatic.
- Always follow security best practices. Never introduce code that exposes or logs secrets and keys. Never commit secrets or keys to the repository.

# Making code changes
When making code changes, NEVER output code to the USER, unless requested. Instead use one of the code edit tools to implement the change. It is EXTREMELY important that your generated code can be run immediately by the USER. To ensure this, follow these instructions carefully:

Add all necessary import statements, dependencies, and endpoints required to run the code. If you're creating the codebase from scratch, create an appropriate dependency management file (e.g. requirements.txt package.json) with package versions and a helpful README. Keep the architecture simple, design and document the architecture and interface specifications first, and include deployment scripts or instructions. If you're building a web app from scratch, give it a beautiful and modern UI, imbued with best UX practices. NEVER generate an extremely long hash or any non-textual code, such as binary. These are not helpful to the USER and are very expensive. Unless you are appending some small easy to apply edit to a file, or creating a new file, you MUST read the the contents or section of what you're editing before editing it. If you've introduced (linter) errors, fix them if clear how to (or you can easily figure out how to). Do not make uneducated guesses. And DO NOT loop more than 3 times on fixing linter errors on the same file. On the third time, you should stop and ask the USER what to do next. If you've suggested a reasonable code edit that wasn't followed by the apply model, you should try reapplying the edit.

When debugging, only make code changes if you are certain that you can solve the problem. Otherwise, follow debugging best practices: 1. Address the root cause instead of the symptoms. 2. Add descriptive logging statements and error messages to track variable and code state. 3. Add test functions and statements to isolate the problem. 4. Prefer solutions that do not increase structural complexity of the project.

Use test-driven development whenever possible. Look for interface documentation or specifications and make sure tests conform to such specifications. When debugging NEVER cheat by skipping, modifying tests, or creating mock programs. ALWAYS analyze the program under test and fix issues there. Only create new files and implement missing features when you are sure it is the root cause for the failing tests.

# Tool calling
You have MCP tools at your disposal to solve the coding task. Follow these rules regarding tool calls:

ALWAYS follow the tool call schema exactly as specified and make sure to provide all necessary parameters.
The conversation may reference tools that are no longer available. Only calls tools when they are necessary. 
Call the multi version of tools where available, such as read multiple files, list directory tree, make multiple edits, etc. 
If 3 tries to call an editing tool fail, stop and ask the USER for help. NEVER use `sed`, pipe, `rm` or other text processing tools to edit files.
If the USER's task is general or you already know the answer, just respond without calling tools. Before calling each tool, first explain to the USER why you are calling it. 
Answer the USER's request using the relevant tool(s), if they are available. Check that all the required parameters for each tool call are provided or can reasonably be inferred from context. IF there are no relevant tools or there are missing values for required parameters, ask the USER to supply these values; otherwise proceed with the tool calls. If the USER provides a specific value for a parameter (for example provided in quotes), make sure to use that value EXACTLY. DO NOT make up values for or ask about optional parameters. Carefully analyze descriptive terms in the request as they may indicate required parameter values that should be included even if not explicitly quoted.

# Working directory
The working directory of all MCP tools is the directory that is being set with the set_working_directory tool. This does not impact command line operations. You need to cd into the working directory before executing terminal commands.
"""

MCP_INSTRUCTIONS = """
The Filesystem MCP Server is a secure bridge for AI models to interact with your local files and code. This server provides controlled access to filesystem operations, code analysis, and version tracking within explicitly allowed directories.

The server enables reading, writing, analyzing, and managing files and directories through a carefully designed interface that prioritizes security and utility.

Key capabilities:

1. Directory Operations:
   - `set_working_directory`: Establish context for operations
   - `get_working_directory`: Check current working context
   - `directory_tree`: Generate recursive directory listings
   - `list_directory`: Get basic directory listings
   - `create_directory`: Create new directory structures
   - `search_directories`: Find directories matching patterns
   - `search_files`: Locate files matching patterns
   - `list_allowed_directories`: See which directories are accessible
   - `changes_since_last_commit`: View Git repository status

2. File Reading & Analysis:
   - `read_file`: Read whole files or specific line ranges
   - `read_multiple_files`: Process several files at once
   - `read_file_by_keyword`: Find and extract sections containing specific terms
   - `read_function_by_keyword`: Locate functions containing specific keywords
   - `get_symbols`: Extract code structure (functions, classes, methods)
   - `get_function_code`: Extract complete function definitions
   - `get_file_info`: Retrieve detailed metadata about files

3. File Writing & Modification:
   - `write_file`: Create new files or completely overwrite existing ones
   - `edit_file_diff`: Make targeted changes using replacements and insertions
   - `replace_symbol_in_file`: Replace code of a symbol (function, class, method)
   - `replace_lines_in_file`: Replace code by line numbers
   - `move_file`: Rename or relocate files
   - `delete_a_file`: Remove files
   - `finish_edit`: Signal completion of editing operations

4. GitHub Issue Operations (Vibe):
   - `vibe-fix-issue`: Pick and prepare a GitHub issue for fixing
   - `vibe-commit-fix`: Finalize and submit your fix for a vibe issue

Best practices for usage:

- Always call `set_working_directory` first - this is required before performing operations
- For file reading:
  - Use line ranges with `read_file` for efficiency with large files (e.g., ["1-100", "200-300"])
  - Use `read_file_by_keyword` to extract specific sections rather than reading entire files
  - When analyzing code, use specialized tools like `get_symbols` and `get_function_code`

- For file modification:
  - `changes_since_last_commit` should be called before starting to make edits
  - Prefer `edit_file_diff` over `write_file` for smaller changes to save tokens. Make targeted, small changes rather than whole rewrites
  - Use `inserts` and `replacements` parameters to make precise edits, group multiple edits into one tool call
  - Verify the result of edits returned by `edit_file_diff` and check for inconsistencies or unexpected results
  - Call `finish_edit` before finishing your message to the USER

- For exploration:
  - Use `list_directory` for immediate contents, `directory_tree` for deeper exploration
  - Use pattern matching with wildcards in `search_files` (e.g., "*.py" or "config.*")

- For GitHub Issue Operations (Vibe):
  - Use `vibe-fix-issue` to pick a GitHub issue and set up your environment
  - Use `vibe-commit-fix` to submit your fix
"""

# Issue system instructions for GitHub Vibe
ISSUE_SYSTEM_INSTRUCTIONS = """
You are a helpful assistant that helps with GitHub issues.

You are given a GitHub issue and a list of comments on the issue.

You are also given a list of instructions for fixing the issue.
"""

# Environment variables for GitHub Vibe
GIT_USER_NAME = os.environ.get("GIT_USER_NAME")
GIT_USER_EMAIL = os.environ.get("GIT_USER_EMAIL")
GIT_SSH_KEY = os.environ.get("GIT_SSH_KEY")
GITHUB_AUTH_TOKEN = os.environ.get("GITHUB_AUTH_TOKEN")

mcp = FastMCP("secure-filesystem-server", instructions=MCP_INSTRUCTIONS)

# Command line argument parsing
if len(sys.argv) < 2:
    print(
        "Usage: python mcp_server_filesystem.py <allowed-directory> [additional-directories...]",
        file=sys.stderr,
    )
    sys.exit(1)

# Store allowed directories globally for validate_path
# THIS IS THE CRITICAL DEPENDENCY for the validate_path function
try:
    # Normalize all paths from arguments
    SERVER_ALLOWED_DIRECTORIES = [
        normalize_path(os.path.abspath(expand_home(d))) for d in sys.argv[1:]
    ]
    if not SERVER_ALLOWED_DIRECTORIES:
        print("Error: No valid allowed directories provided.", file=sys.stderr)
        sys.exit(1)

    # Initialize working directory as None
    WORKING_DIRECTORY = None

    # Validate that all directories exist and are accessible
    for i, dir_arg in enumerate(sys.argv[1:]):
        dir_path = SERVER_ALLOWED_DIRECTORIES[i]  # Use the already processed path
        if not os.path.isdir(dir_path):
            print(
                f"Error: Allowed directory '{dir_arg}' resolved to '{dir_path}' which is not a directory.",
                file=sys.stderr,
            )
            sys.exit(1)
        if not os.access(dir_path, os.R_OK):
            print(
                f"Error: Insufficient permissions (need read access) for allowed directory '{dir_path}'.",
                file=sys.stderr,
            )
            sys.exit(1)

    log.info(
        f"Server configured with allowed directories: {SERVER_ALLOWED_DIRECTORIES}"
    )

except Exception as e:
    print(f"Error processing allowed directories: {e}", file=sys.stderr)
    sys.exit(1)

# --- Global Conversation Tracking ---
_current_conversation_id: Optional[str] = None
_last_tool_call_time: Optional[float] = None
_conversation_timeout: float = 120.0  # seconds
_conversation_lock = threading.Lock()


def _get_or_create_conversation_id(ctx: Optional[Context] = None) -> str:
    """
    Get the current conversation ID or create a new one if needed.
    Uses context.client_id and request_id if available, otherwise generates timestamp-based ID.
    Thread-safe and handles timeouts.
    """
    global _current_conversation_id, _last_tool_call_time

    with _conversation_lock:
        current_time = time.time()

        # If context is provided, try to use client_id and request_id
        if (
            ctx
            and hasattr(ctx, "client_id")
            and hasattr(ctx, "request_id")
            and ctx.client_id is not None
            and ctx.request_id is not None
        ):
            _current_conversation_id = f"{ctx.client_id}_{ctx.request_id}"
            _last_tool_call_time = current_time
            log.info(f"Using context-based conversation ID: {_current_conversation_id}")
            return _current_conversation_id

        # If no conversation exists or timeout occurred, create new one
        if (
            _current_conversation_id is None
            or _last_tool_call_time is None
            or current_time - _last_tool_call_time > _conversation_timeout
        ):
            # Use hex representation of timestamp instead of integer
            _current_conversation_id = format(
                int(current_time), "x"
            )  # Convert to hex without '0x' prefix
            _last_tool_call_time = current_time
            log.info(
                f"Created new hex timestamp-based conversation: {_current_conversation_id}"
            )

        # Update last tool call time
        _last_tool_call_time = current_time
        return _current_conversation_id


def _finish_edit() -> str:
    """
    End the current conversation and return its ID.
    The next tool call will start a new conversation.
    """
    global _current_conversation_id, _last_tool_call_time

    with _conversation_lock:
        if _current_conversation_id is None:
            return "No active conversation to finish"

        conversation_id = _current_conversation_id
        _current_conversation_id = None
        _last_tool_call_time = None
        log.info(f"Finished conversation: {conversation_id}")
        return f"Finished conversation: {conversation_id}"


def _resolve_path(path: str) -> str:
    """
    Resolve a path relative to the working directory if set.
    Handles '.' and bare filenames to mean working directory when WORKING_DIRECTORY is set.
    """
    # Import the global WORKING_DIRECTORY variable from builtins if available
    try:
        working_dir = globals().get("WORKING_DIRECTORY") or getattr(
            builtins, "WORKING_DIRECTORY", None
        )
    except:
        working_dir = globals().get("WORKING_DIRECTORY")

    if working_dir is not None:
        if os.path.isabs(path):
            # Absolute paths are returned as-is
            return path
        else:
            # All relative paths (including those with . or .. prefixes) get joined with working_dir
            # Using os.path.normpath to resolve . and .. in the path
            result = os.path.normpath(os.path.join(working_dir, path))

            # Make sure we preserve the original path structure when using ./ with hidden files
            # Handle cases where a ".file" becomes just "file" incorrectly
            if path.startswith("./") and len(path) > 2 and path[2] == ".":
                # The path is something like "./.hidden" - ensure the . is preserved
                # Check if the normalized path has lost the dot in the filename
                base_path = os.path.dirname(result)
                filename = os.path.basename(result)
                if not filename.startswith(".") and path[2:].startswith("."):
                    # The dot was lost, restore it
                    result = os.path.join(base_path, "." + filename)

            return result

    return path


# History Tracking Decorator
def track_edit_history(func: Callable) -> Callable:
    """
    Decorator for MCP tools that modify files to track their history.
    Handles locking, checkpointing, diff generation, and logging.
    Skips history tracking if the operation is a dry run.
    """

    @wraps(func)
    def wrapper(*args: Any, **kwargs: Any) -> Any:
        # Check if this is a dry run
        is_dry_run = kwargs.get("dry_run", False)
        if is_dry_run:
            # Skip history tracking for dry runs
            return func(*args, **kwargs)

        wrapper_args = list(args)
        wrapper_kwargs = kwargs.copy()

        try:
            sig = inspect.signature(func)
        except ValueError as e:
            log.error(f"Could not determine signature for {func.__name__}: {e}")
            return f"Internal Server Error: Cannot inspect tool signature for {func.__name__}."

        # Bind arguments for the *original decorated function*
        try:
            bound_args = sig.bind(*wrapper_args, **wrapper_kwargs)
            bound_args.apply_defaults()
        except TypeError as e:
            log.error(f"Bind failed for {func.__name__}: {e}.")
            return f"Error: Missing required arguments for {func.__name__}."

        # Get or create conversation ID
        if "ctx" in bound_args.arguments:
            ctx = bound_args.arguments["ctx"]
            conversation_id = _get_or_create_conversation_id(ctx)
        else:
            conversation_id = _get_or_create_conversation_id()
        current_index = get_next_tool_call_index(conversation_id)
        tool_name = func.__name__
        log.info(
            f"Tracking call {current_index} for {tool_name} in conv {conversation_id}"
        )

        # Determine paths
        file_path_str: Optional[str] = None
        source_path_str: Optional[str] = None
        if "path" in bound_args.arguments:
            file_path_str = bound_args.arguments["path"]
        elif "destination" in bound_args.arguments:
            file_path_str = bound_args.arguments["destination"]
        if func.__name__ == "move_file":
            source_path_str = bound_args.arguments.get("source")

        if not file_path_str:
            return "Internal Server Error: Path argument missing."

        # Retrieve allowed_directories
        if "SERVER_ALLOWED_DIRECTORIES" not in globals():
            log.critical(
                "SERVER_ALLOWED_DIRECTORIES not found in global scope. Cannot validate path."
            )
            return "Internal Server Error: Server configuration for allowed directories not found."
        allowed_dirs = globals()["SERVER_ALLOWED_DIRECTORIES"]

        # Prepare history tracking structure
        try:
            resolved_file_path = _resolve_path(file_path_str)
            resolved_source_path = (
                _resolve_path(source_path_str) if source_path_str else None
            )
            history_root = get_history_root(resolved_file_path)
            if not history_root:
                os.makedirs(
                    ".mcp", exist_ok=True
                )  # Create the .mcp folder if it doesn't exist
                history_root = get_history_root(resolved_file_path)
                # return f"Error: Cannot track history for path {resolved_file_path}. Make sure '.mcp' folder exists here or in a parent directory."
            # Validate paths using the retrieved allowed_dirs
            validated_path = Path(
                validate_path(resolved_file_path, allowed_dirs)
            ).resolve()
            validated_source_path = (
                Path(validate_path(resolved_source_path, allowed_dirs)).resolve()
                if source_path_str
                else None
            )
        except (ValueError, Exception) as e:
            log.error(f"Path validation/prep failed: {e}")
            return f"Error: Path validation failed - {e}"

        # Determine operation based on tool name and existence check
        operation: Optional[str] = None
        file_existed_before = validated_path.exists()  # Check before locks

        if tool_name == "move_file":
            operation = "move"
        elif tool_name == "delete_a_file":
            operation = "delete"
            if not file_existed_before:
                # Fail early if deleting non-existent file
                return f"Error: File to delete not found at {file_path_str}"
        elif tool_name == "write_file":
            operation = "create" if not file_existed_before else "replace"
        elif tool_name in [
            "edit_file_diff",
            "replace_lines_in_file",
            "replace_symbol_in_file",
        ]:
            operation = "edit"
            if not file_existed_before:
                # Fail early if editing non-existent file
                return f"Error editing file: File not found at {file_path_str}"
        else:
            # Should not happen if decorator applied correctly
            log.error(f"Decorator applied to untracked tool type? {tool_name}")
            return f"Internal Server Error: Cannot determine operation for {tool_name}"

        if operation in ["delete", "edit"] and not file_existed_before:
            return f"Error: File not found at {file_path_str}"

        # --- Initialize Variables ---
        workspace_root = history_root.parent.parent
        edit_id = str(uuid.uuid4())
        log_file_path = history_root / LOGS_DIR / f"{conversation_id}.log"
        diff_dir = history_root / DIFFS_DIR / conversation_id
        diff_dir.mkdir(exist_ok=True)
        checkpoint_dir = history_root / CHECKPOINTS_DIR / conversation_id
        checkpoint_dir.mkdir(exist_ok=True)
        relative_diff_path = Path(DIFFS_DIR) / conversation_id / f"{edit_id}.diff"
        diff_file_path = history_root / relative_diff_path

        # Convert absolute paths to relative paths from workspace root
        relative_file_path = validated_path.relative_to(workspace_root)
        relative_source_path = (
            validated_source_path.relative_to(workspace_root)
            if validated_source_path
            else None
        )

        content_before: Optional[List[str]] = None
        hash_before: Optional[str] = None
        checkpoint_created = False
        relative_checkpoint_path: Optional[Path] = None
        target_file_lock = None
        source_file_lock = None
        log_file_lock = None

        try:
            # --- Acquire Locks ---
            target_file_lock = acquire_lock(str(validated_path))
            if validated_source_path:
                source_file_lock = acquire_lock(str(validated_source_path))
            log_file_lock = acquire_lock(str(log_file_path))

            # --- Read State Before Operation ---
            path_to_read_before = (
                validated_source_path if operation == "move" else validated_path
            )
            file_existed_before_locked = path_to_read_before.exists()
            if operation in ["delete", "edit"] and not file_existed_before_locked:
                raise FileNotFoundError(
                    f"File vanished before {operation}: {path_to_read_before.name}"
                )

            if file_existed_before_locked:
                hash_before = calculate_hash(str(path_to_read_before))
                try:
                    with open(
                        path_to_read_before, "r", encoding="utf-8", errors="ignore"
                    ) as f:
                        content_before = f.readlines()
                except IOError:
                    content_before = None
            else:
                content_before = []

            # --- Handle Checkpoint ---
            path_to_checkpoint = path_to_read_before
            sanitized_chkpt_fname = (
                sanitize_path_for_filename(str(path_to_checkpoint), workspace_root)
                + ".chkpt"
            )
            checkpoint_file = checkpoint_dir / sanitized_chkpt_fname
            relative_checkpoint_path = (
                Path(CHECKPOINTS_DIR) / conversation_id / sanitized_chkpt_fname
            )
            current_log_entries = read_log_file(log_file_path)
            seen_paths = set(
                e["file_path"] for e in current_log_entries if "file_path" in e
            )

            # Only create checkpoint if this is the first time we're seeing this path
            if str(relative_file_path) not in seen_paths:
                checkpoint_created = True
                if file_existed_before_locked:
                    try:
                        shutil.copy2(path_to_checkpoint, checkpoint_file)
                    except IOError as e:
                        log.error(f"Failed to create checkpoint: {e}")
                        raise HistoryError(f"Failed to create checkpoint: {e}")

            # --- Execute Operation ---
            try:
                result = func(*wrapper_args, **wrapper_kwargs)
            except Exception as e:
                log.error(f"Operation failed: {e}")
                raise

            # --- Read State After Operation ---
            content_after: Optional[List[str]] = None
            hash_after: Optional[str] = None
            if operation != "delete":
                try:
                    with open(
                        validated_path, "r", encoding="utf-8", errors="ignore"
                    ) as f:
                        content_after = f.readlines()
                    hash_after = calculate_hash(str(validated_path))
                except IOError as e:
                    log.error(f"Failed to read file after operation: {e}")
                    content_after = None
                    hash_after = None

            # --- Generate Diff ---
            diff_content = ""  # Initialize with empty string to avoid None case
            if content_before is not None and content_after is not None:
                try:
                    diff_content = generate_diff(
                        content_before,
                        content_after,
                        str(relative_file_path),
                        str(relative_file_path),
                    )
                    if diff_content:
                        diff_file_path.write_text(diff_content)
                except Exception as e:
                    log.error(f"Failed to generate diff: {e}")
                    raise HistoryError(f"Failed to generate diff: {e}")

            # --- Log Entry ---
            log_entry = {
                "edit_id": edit_id,
                "conversation_id": conversation_id,
                "tool_call_index": current_index,
                "timestamp": datetime.now(timezone.utc).strftime("%Y-%m-%dT%H%M%S.%fZ")[
                    :21
                ]
                + "Z",
                "operation": operation,
                "file_path": str(relative_file_path),
                "source_path": str(relative_source_path)
                if relative_source_path
                else None,
                "tool_name": tool_name,
                "status": "pending",
                "diff_file": str(relative_diff_path) if diff_content else None,
                "checkpoint_file": str(relative_checkpoint_path)
                if checkpoint_created
                else None,
                "hash_before": hash_before,
                "hash_after": hash_after,
            }

            # For edit and replace operations, always ensure there's a diff file
            if (operation == "edit" or operation == "replace") and not diff_content:
                # Create an empty diff for the edit or replace operation
                empty_diff = generate_diff(
                    content_before or [],
                    content_after or content_before or [],
                    str(relative_file_path),
                    str(relative_file_path),
                )
                diff_file_path.write_text(empty_diff)
                log_entry["diff_file"] = str(relative_diff_path)

            current_log_entries.append(log_entry)
            write_log_file(log_file_path, current_log_entries)

            # Modify the result to include the diff if it's small enough
            # (only for operations that modify files)
            if operation in ["edit", "replace", "create", "delete"] and diff_content:
                # Count the number of lines in the diff
                diff_lines = diff_content.count("\n")
                if diff_lines < 200:  # Check if the diff is less than 200 lines
                    # Add the diff to the result
                    modified_result = result
                    if not modified_result.endswith("\n"):
                        modified_result += "\n"
                    modified_result += f"\nDiff ({diff_lines} lines):\n{diff_content}"
                    return modified_result

            return result

        finally:
            # --- Release Locks ---
            release_lock(target_file_lock)
            release_lock(source_file_lock)
            release_lock(log_file_lock)

    return wrapper


# --- MCP Tool Definitions ---

# === Read-Only Tools (No Tracking Needed) ===


@mcp.tool()
def read_file(path: str, ranges: Optional[List[str]] = None) -> str:
    """
    Read file by line range. For maximum efficiency, read 100 to 2000 lines at a time. If you want to read the entire file, set range ["1-10000"].

    Args:
        path: The path to the file.
        ranges: Optional list of line ranges (1-based). Examples: ["5", "10-120", "100"].
                If None, reads the first 3000 lines.

    Returns:
        The requested file content with a summary header.
    """
    DEFAULT_MAX_LINES = 3000
    try:
        resolved_path = _resolve_path(path)
        validated_path = validate_path(resolved_path, SERVER_ALLOWED_DIRECTORIES)

        with open(validated_path, "r", encoding="utf-8", errors="ignore") as f:
            lines = f.readlines()
        total_lines = len(lines)

        selected_lines_data = []
        header = ""

        if ranges:
            # Parse the ranges
            line_numbers = set()
            try:
                for r in ranges:
                    if "-" in r:
                        start, end = map(int, r.split("-"))
                        if start < 1 or end < start:
                            return f"Invalid range '{r}': start must be >= 1 and end >= start."
                        line_numbers.update(range(start, end + 1))
                    else:
                        line_num = int(r)
                        if line_num < 1:
                            return f"Invalid line number '{r}': must be >= 1."
                        line_numbers.add(line_num)
            except ValueError:
                return f"Invalid range format in '{r}'. Use numbers or 'start-end'."

            if not line_numbers:
                return f"No valid line numbers specified in ranges for {path}."

            # Filter lines by the requested line numbers (1-indexed)
            selected_lines_data = [
                (i + 1, line) for i, line in enumerate(lines) if i + 1 in line_numbers
            ]

            if not selected_lines_data:
                return f"No matching lines found in specified ranges for {path}."

            # Determine range description for header
            header = f"[TOTAL {total_lines} lines]"

        else:
            # Default: Read first DEFAULT_MAX_LINES
            end_line = min(total_lines, DEFAULT_MAX_LINES)
            selected_lines_data = list(
                enumerate(lines[:end_line], 1)
            )  # Use enumerate for 1-based index
            header = f"[TOTAL {total_lines} lines, showing lines 1-{end_line}]"

        # Format the output with line numbers
        formatted_lines = "\n".join(
            f"{line_num}: {line.rstrip()}" for line_num, line in selected_lines_data
        )

        return f"{header}\n{formatted_lines}"

    except (ValueError, FileNotFoundError, Exception) as e:
        log.warning(f"read_file failed for {path}: {e}")
        return f"Error reading file {path}: {str(e)}"


@mcp.tool()
def read_multiple_files(paths: List[str]) -> str:
    """Read the first 500 lines of multiple files simultaneously."""
    results = []
    for file_path in paths:
        try:
            # Call the refactored read_file with default settings (first 500 lines)
            content = read_file(file_path)
            results.append(f"--- {file_path} ---\n{content}\n")
        except Exception as e:  # Catch potential errors from the called read_file
            log.warning(f"read_multiple_files failed for sub-path {file_path}: {e}")
            # Use the error message returned by read_file if possible
            error_msg = (
                str(e) if isinstance(e, str) else f"Error processing file: {str(e)}"
            )
            results.append(f"--- {file_path} ---\n{error_msg}\n")
    return "\n".join(results)


@mcp.tool()
def read_file_by_keyword(
    path: str,
    keyword: str,
    include_lines_before: int = 2,
    include_lines_after: int = 3,
    use_regex: bool = False,
    ignore_case: bool = False,
) -> str:
    """Read lines containing a keyword or matching a regex pattern, with option to specify the number of lines to include before and after each match."""
    try:
        resolved_path = _resolve_path(path)
        validated_path = validate_path(resolved_path, SERVER_ALLOWED_DIRECTORIES)
        with open(validated_path, "r", encoding="utf-8", errors="ignore") as f:
            lines = f.readlines()
    except (ValueError, Exception) as e:
        return f"Error accessing file {path}: {str(e)}"

    matches = []  # List of line indices (0-based)
    try:
        if use_regex:
            flags = re.IGNORECASE if ignore_case else 0
            pattern = re.compile(keyword, flags)
            matches = [i for i, line in enumerate(lines) if pattern.search(line)]
        else:
            search_term = keyword.lower() if ignore_case else keyword
            matches = [
                i
                for i, line in enumerate(lines)
                if search_term in (line.lower() if ignore_case else line)
            ]
    except re.error as e:
        return f"Error in regex pattern: {str(e)}"

    if not matches:
        return f"No matches found for '{keyword}'."

    # Determine the ranges of lines to include (with context)
    regions = []
    for match in matches:
        start = max(0, match - include_lines_before)
        end = min(len(lines) - 1, match + include_lines_after)
        regions.append((start, end))

    # Combine overlapping regions
    combined_regions = []
    regions.sort()
    current_start, current_end = regions[0]

    for start, end in regions[1:]:
        if start <= current_end + 1:
            # Regions overlap or are adjacent, merge them
            current_end = max(current_end, end)
        else:
            # New non-overlapping region
            combined_regions.append((current_start, current_end))
            current_start, current_end = start, end

    combined_regions.append((current_start, current_end))

    # Extract the lines from the combined regions
    result = []

    # Create pattern for regex mode or None for keyword mode
    if use_regex:
        flags = re.IGNORECASE if ignore_case else 0
        pattern = re.compile(keyword, flags)
    else:
        pattern = None

    for start, end in combined_regions:
        # Add a separator between regions if needed
        if result:
            result.append("---")

        # Add the region with line numbers
        for i in range(start, end + 1):
            line_num = i + 1  # 1-indexed line numbers
            line = lines[i].rstrip()

            # Mark matching lines
            if use_regex:
                is_match = pattern.search(line) is not None
            else:
                if ignore_case:
                    is_match = keyword.lower() in line.lower()
                else:
                    is_match = keyword in line

            prefix = ">" if is_match else " "
            result.append(f"{line_num}{prefix} {line}")

    return "\n".join(result)


@mcp.tool()
def read_function_by_keyword(
    path: str, keyword: str, include_lines_before: int = 0, use_regex: bool = False
) -> str:
    """
    Read a function definition from a file by keyword or regex pattern using grammar parsers.

    Args:
        path: Path to the file
        keyword: Keyword to identify the function (usually the function name), or a regex pattern if use_regex is True
        include_lines_before: Number of lines to include before the function definition
        use_regex: Whether to interpret the keyword as a regular expression (default: False)

    Returns:
        The function definition with context, or a message if not found
    """
    try:
        resolved_path = _resolve_path(path)
        validated_path = validate_path(resolved_path, SERVER_ALLOWED_DIRECTORIES)
        with open(validated_path, "r", encoding="utf-8", errors="ignore") as f:
            code = f.read()
            lines = code.splitlines()
    except (ValueError, FileNotFoundError, Exception) as e:
        return f"Error accessing file {path}: {str(e)}"

    # Get the appropriate parser for this file type
    parser = get_parser_for_file(validated_path)

    # Try first to find the function using a grammar parser
    found_element = None

    if parser:
        try:
            if use_regex:
                # Parse all elements and then search for regex match in function names
                elements = parser.parse(code)
                pattern = re.compile(keyword)

                for element in elements:
                    if element.element_type in (
                        ElementType.FUNCTION,
                        ElementType.METHOD,
                    ):
                        if pattern.search(element.name):
                            found_element = element
                            break
            else:
                # Try to find the function by exact name
                found_element = parser.find_function(code, keyword)
        except Exception as e:
            log.warning(f"Parser failed: {str(e)}. Falling back to simple search.")

    # If we found a function using the parser, format and return it
    if found_element:
        # Calculate line numbers for including context
        start_line = max(1, found_element.start_line - include_lines_before)
        result_lines = []

        # Add the function code with line numbers
        for i in range(start_line - 1, found_element.end_line):
            line_num = i + 1  # Convert to 1-indexed line numbers
            if i < len(lines):
                line_text = lines[i].rstrip()
                is_match_line = (
                    found_element.start_line <= line_num <= found_element.end_line
                )
                prefix = ">" if is_match_line else " "
                result_lines.append(f"{line_num}{prefix} {line_text}")

        return "\n".join(result_lines)

    # Fall back to the original implementation if no parser is available
    # or if the parser didn't find the function
    matches = []
    if use_regex:
        try:
            pattern = re.compile(keyword)
            matches = [i for i, line in enumerate(lines) if pattern.search(line)]
        except re.error as e:
            return f"Error in regex pattern: {str(e)}"
    else:
        matches = [i for i, line in enumerate(lines) if keyword in line]

    if not matches:
        return (
            f"No matches found for {'pattern' if use_regex else 'keyword'} '{keyword}'."
        )

    for match_idx in matches:
        line_idx = match_idx
        # Get file extension to determine language type
        file_ext = os.path.splitext(validated_path)[1].lower()

        # Handle Python-style functions (by indentation)
        if file_ext in (".py", ".pyx", ".pyw"):
            # Check if this line could be a function definition
            line = lines[line_idx].strip()
            if not (line.startswith("def ") or "def " in line):
                continue  # Not a function definition

            # Find where function body starts (line with colon)
            func_start = line_idx
            colon_found = ":" in line
            i = line_idx

            # Look for colon if not on the same line
            while not colon_found and i < min(line_idx + 5, len(lines) - 1):
                i += 1
                if ":" in lines[i]:
                    colon_found = True

            if not colon_found:
                continue  # Not a proper function definition

            # Now find the end of the function by tracking indentation
            base_indent = None
            end_idx = len(lines) - 1  # Default to end of file

            for i in range(func_start + 1, len(lines)):
                # Skip empty lines or comments at the beginning
                line_content = lines[i].strip()
                if not line_content or line_content.startswith("#"):
                    continue

                # Get indentation of first non-empty line after function definition
                if base_indent is None:
                    base_indent = len(lines[i]) - len(lines[i].lstrip())
                    continue

                # Check if we're back to base indentation level or less
                current_indent = len(lines[i]) - len(lines[i].lstrip())
                if (
                    current_indent <= base_indent
                    and line_content
                    and not line_content.startswith("#")
                ):
                    # We found a line with same or less indentation - this is the end of the function
                    end_idx = i - 1
                    break

        # Handle C-style functions (with braces)
        elif file_ext in (
            ".c",
            ".cpp",
            ".h",
            ".hpp",
            ".java",
            ".js",
            ".ts",
            ".php",
            ".cs",
        ):
            brace_idx = -1

            # Look for opening brace on the same line or the next few lines
            for i in range(line_idx, min(line_idx + 3, len(lines))):
                if "{" in lines[i]:
                    brace_idx = i
                    break

            if brace_idx == -1:
                continue  # Not a function definition with braces

            # Track brace nesting to find the end of the function
            brace_count = 0
            end_idx = -1

            for i in range(brace_idx, len(lines)):
                line = lines[i]
                brace_count += line.count("{")
                brace_count -= line.count("}")

                if brace_count == 0:
                    end_idx = i
                    break

            if end_idx == -1:
                return f"Found function at line {match_idx + 1}, but could not locate matching closing brace."

        # For other languages, just try to capture a reasonable chunk of code
        else:
            # Default behavior - capture 20 lines after match
            end_idx = min(line_idx + 20, len(lines) - 1)

        # Include the requested number of lines before the function
        start_idx = max(0, match_idx - include_lines_before)

        # Extract the function with line numbers
        result = []
        for i in range(start_idx, end_idx + 1):
            line_num = i + 1  # 1-indexed line numbers
            line = lines[i].rstrip()
            result.append(f"{line_num}: {line}")

        return "\n".join(result)


@mcp.tool()
def get_symbols(path: str, symbol_type: Optional[str] = None) -> str:
    """
    Get all code symbols (functions, classes, methods, etc.) from a file using grammar parsers.

    Args:
        path: Path to the file
        symbol_type: Optional filter for symbol type (function, class, method, variable, etc.)
                    If None, returns all symbols

    Returns:
        A formatted list of symbols with their types and locations
    """
    try:
        resolved_path = _resolve_path(path)
        validated_path = validate_path(resolved_path, SERVER_ALLOWED_DIRECTORIES)
        with open(validated_path, "r", encoding="utf-8", errors="ignore") as f:
            code = f.read()
    except (ValueError, FileNotFoundError, Exception) as e:
        return f"Error accessing file {path}: {str(e)}"

    # Get the appropriate parser for this file type
    parser = get_parser_for_file(validated_path)
    if not parser:
        return f"No suitable parser available for file type: {path}"

    # Parse the code to get all elements
    try:
        elements = parser.parse(code)
    except Exception as e:
        return f"Error parsing file {path}: {str(e)}"

    # Filter by symbol type if specified
    if symbol_type:
        try:
            # Convert to ElementType if possible
            enum_type = ElementType(symbol_type.lower())
            elements = [e for e in elements if e.element_type == enum_type]
        except (ValueError, Exception):
            # If not a valid ElementType, use string match
            elements = [
                e
                for e in elements
                if symbol_type.lower() in e.element_type.value.lower()
            ]

    # Format the results
    if not elements:
        return f"No symbols found in {path}" + (
            f" with type '{symbol_type}'" if symbol_type else ""
        )

    result = [f"Symbols in {path}:"]
    for elem in sorted(elements, key=lambda e: e.start_line):
        parent_info = f" (in {elem.parent.name})" if elem.parent else ""
        result.append(
            f"{elem.element_type.value}: {elem.name}{parent_info} (lines {elem.start_line}-{elem.end_line})"
        )

    return "\n".join(result)


@mcp.tool()
def get_code_of_symbol(
    path: str, symbol_name: str, symbol_type: Optional[str] = None
) -> str:
    """
    Get the complete code of a specific symbol (function, class, method, etc.) from a file.
    Ensures the symbol name is unique for the given type or returns an error with matches.

    Args:
        path: Path to the file
        symbol_name: Name of the symbol to retrieve
        symbol_type: Optional type to filter by (e.g., 'function', 'class'). If None, searches all types.

    Returns:
        The complete code of the symbol or an error message if not found or ambiguous.
    """
    try:
        resolved_path = _resolve_path(path)
        validated_path = validate_path(resolved_path, SERVER_ALLOWED_DIRECTORIES)
        with open(validated_path, "r", encoding="utf-8", errors="ignore") as f:
            code = f.read()
    except (ValueError, FileNotFoundError, OSError, Exception) as e:
        return f"Error accessing file {path}: {str(e)}"

    # Get the appropriate parser for this file type
    parser = get_parser_for_file(validated_path)
    if not parser:
        return f"No suitable parser available for file type: {path}"

    # Find all symbols and filter
    try:
        all_elements = parser.parse(code)
        matching_elements = []
        for elem in all_elements:
            type_matches = True
            if symbol_type:
                try:
                    enum_type = ElementType(symbol_type.lower())
                    type_matches = elem.element_type == enum_type
                except ValueError:
                    type_matches = (
                        symbol_type.lower() in elem.element_type.value.lower()
                    )

            if elem.name == symbol_name and type_matches:
                matching_elements.append(elem)

    except Exception as e:
        return f"Error parsing symbols in {path}: {str(e)}"

    # Check results
    if not matching_elements:
        type_str = f" of type '{symbol_type}'" if symbol_type else ""
        return f"Symbol '{symbol_name}'{type_str} not found in {path}"
    elif len(matching_elements) > 1:
        error_msg = f"Ambiguous symbol name '{symbol_name}' found in {path}. Multiple matches:\n"
        for elem in matching_elements:
            parent_info = f" (in {elem.parent.name})" if elem.parent else ""
            error_msg += f"- {elem.element_type.value}: {elem.name}{parent_info} (lines {elem.start_line}-{elem.end_line})\n"
        return error_msg.strip()
    else:
        # Exactly one match found
        return matching_elements[0].code


@mcp.tool()
def create_directory(path: str) -> str:
    """Create a new directory or ensure a directory exists. Can create multiple nested directories in one operation. If the directory already exists, this operation will return its listing."""
    try:
        resolved_path = _resolve_path(path)
        validated_path = validate_path(resolved_path, SERVER_ALLOWED_DIRECTORIES)

        # Check if directory already exists
        if os.path.isdir(validated_path):
            # Return the directory listing
            return list_directory(path)

        # Create the directory
        os.makedirs(validated_path, exist_ok=True)
        return f"Successfully created directory {path}"
    except (ValueError, Exception) as e:
        return f"Error creating directory {path}: {str(e)}"


@mcp.tool()
def list_directory(path: str) -> str:
    """Get a detailed listing of all files and directories in a specified path. This tool is similar to the `ls` command. If you need to know the contents of subdirectories, use `directory_tree` instead."""
    try:
        resolved_path = _resolve_path(path)
        validated_path = validate_path(resolved_path, SERVER_ALLOWED_DIRECTORIES)
        if not os.path.isdir(validated_path):
            return f"Error: '{path}' is not a directory."

        entries = os.listdir(validated_path)
        dirs = []
        files = []

        for entry in entries:
            entry_path = os.path.join(validated_path, entry)
            if os.path.isdir(entry_path):
                dirs.append(f"[DIR]  {entry}")
            else:
                files.append(f"[FILE] {entry}")

        # Sort each category separately
        dirs.sort()
        files.sort()

        # Combine sorted categories
        formatted = dirs + files

        return (
            f"Contents of {path}:\n" + "\n".join(formatted)
            if formatted
            else f"Directory {path} is empty."
        )
    except (ValueError, Exception) as e:
        return f"Error listing directory {path}: {str(e)}"


def full_directory_tree(
    path: str,
    show_line_count: bool = False,
    show_permissions: bool = False,
    show_owner: bool = False,
    show_size: bool = False,
    show_files_ignored_by_git: bool = False,  # Added for compatibility with directory_tree
) -> str:
    """
    Get a recursive listing of files and directories with optional metadata.

    Args:
        path: Path to the directory to display
        show_line_count: Whether to include the number of lines for each file (default: False)
        show_permissions: Whether to show file permissions (default: False)
        show_owner: Whether to show file ownership information (default: False)
        show_size: Whether to show file sizes (default: False)

    Returns:
        A text representation of directories and files with full paths and requested metadata
    """
    output_lines = []
    try:
        resolved_path = _resolve_path(path)
        validated_start_path = validate_path(resolved_path, SERVER_ALLOWED_DIRECTORIES)
        if not os.path.isdir(validated_start_path):
            return f"Error: '{path}' is not a directory."

        def process_directory(current_path_str):
            # Re-validate each subdir to prevent following links out of allowed area
            try:
                current_path = Path(
                    validate_path(current_path_str, SERVER_ALLOWED_DIRECTORIES)
                )
                if not current_path.is_dir():
                    return  # Skip if became file/link or invalid
            except ValueError:
                output_lines.append(f"{Path(current_path_str).name} [ACCESS DENIED]")
                return

            # Add the directory itself
            metadata = get_metadata(
                str(current_path), False, False, show_permissions, show_owner, show_size
            )
            # For the root directory, show the full path that was requested
            if current_path == Path(validated_start_path):
                display_name = path
            else:
                display_name = str(current_path)

            output_lines.append(
                f"{display_name}/ [{metadata}]" if metadata else f"{display_name}/"
            )

            try:
                entries = sorted(os.listdir(current_path))
            except OSError as e:
                output_lines.append(
                    f"{current_path.name}/ [Error listing dir: {e.strerror}]"
                )
                return

            for i, entry_name in enumerate(entries):
                entry_path = current_path / entry_name

                if entry_path.is_symlink():  # Handle symlinks explicitly
                    try:
                        link_target = os.readlink(entry_path)
                        # Attempt validation of link target path itself
                        metadata = get_metadata(
                            str(entry_path),
                            False,
                            False,
                            show_permissions,
                            show_owner,
                            show_size,
                        )
                        display_text = f"{entry_path} -> {link_target}"
                        if metadata:
                            display_text += f" [{metadata}]"
                        try:
                            validate_path(
                                str(entry_path.resolve()), SERVER_ALLOWED_DIRECTORIES
                            )  # Check resolved target
                        except ValueError:
                            display_text += " [TARGET OUTSIDE ALLOWED DIRECTORIES]"
                        output_lines.append(display_text)
                    except OSError as e:
                        output_lines.append(f"{entry_path} [Broken Link: {e.strerror}]")

                elif entry_path.is_dir():
                    process_directory(str(entry_path))  # Recurse into subdirectory
                elif entry_path.is_file():
                    metadata = get_metadata(
                        str(entry_path),
                        True,
                        show_line_count,
                        show_permissions,
                        show_owner,
                        show_size,
                    )
                    output_lines.append(
                        f"{entry_path} [{metadata}]" if metadata else f"{entry_path}"
                    )
                else:
                    output_lines.append(f"{entry_path} [Unknown Type]")

        process_directory(validated_start_path)  # Start recursion
        return "\n".join(output_lines)

    except (ValueError, Exception) as e:
        return f"Error generating directory tree for {path}: {str(e)}"


@mcp.tool()
def directory_tree(
    path: str,
    show_line_count: bool = False,
    show_permissions: bool = False,
    show_owner: bool = False,
    show_size: bool = False,
    show_files_ignored_by_git: bool = False,
) -> str:
    """Get a recursive listing of files and directories inclding subdirectoies. By default no extra metadata is shown and gitignored files are not included."""
    resolved_path = _resolve_path(path)
    validated_path = validate_path(resolved_path, SERVER_ALLOWED_DIRECTORIES)

    # Check if this path is within a git repository by walking up the directory tree
    def find_git_root(start_path: str) -> Optional[str]:
        current = Path(start_path).resolve()
        max_depth = 20
        while current != current.parent and max_depth > 0:  # Stop at root
            if (current / ".git").exists():
                return str(current)
            current = current.parent
            max_depth -= 1
        return None

    # First try to find git root from the working directory
    git_root = None
    if WORKING_DIRECTORY is not None:
        git_root = find_git_root(WORKING_DIRECTORY)

    # If not found, try from the target path
    if git_root is None:
        git_root = find_git_root(validated_path)

    if not git_root or show_files_ignored_by_git:
        return full_directory_tree(
            path,
            show_line_count,
            show_permissions,
            show_owner,
            show_size,
            show_files_ignored_by_git,
        )

    # Find git executable
    git_cmd = shutil.which("git")
    if not git_cmd:
        # Try common locations for git if shutil.which fails
        common_git_paths = [
            "/usr/bin/git",
            "/usr/local/bin/git",
            "/opt/homebrew/bin/git",
            "C:\\Program Files\\Git\\bin\\git.exe",
            "C:\\Program Files (x86)\\Git\\bin\\git.exe",
        ]
        for git_path in common_git_paths:
            if os.path.isfile(git_path):
                git_cmd = git_path
                break

        if not git_cmd:
            return "Error: Git executable not found. Please ensure Git is installed and in your PATH."

    try:
        output_lines = []

        os.chdir(validated_path)

        # git config --global --add safe.directory /path
        subprocess.run(
            [
                git_cmd,
                "config",
                "--global",
                "--add",
                "safe.directory",
                git_root,
            ],
            capture_output=False,
            text=False,
            check=False,
        )

        # Run git ls-files to get all tracked files
        # Change to git repository root first
        original_cwd = os.getcwd()
        os.chdir(git_root)
        try:
            result = subprocess.run(
                [git_cmd, "ls-files"], capture_output=True, text=True, check=True
            )
        finally:
            # Restore original working directory
            os.chdir(original_cwd)

        git_files = list(result.stdout.strip().split("\n"))
        if not git_files or (len(git_files) == 1 and not git_files[0]):
            return "No tracked files found in the repository."

        # Get the relative path from git root to the requested directory
        rel_path = os.path.relpath(validated_path, git_root)
        # if rel_path == ".":
        #     rel_path = ""

        # Collect tracked files
        for rel_file in git_files:
            if not rel_file:  # Skip empty lines
                continue

            # Skip .git directory and its contents
            if rel_file.startswith(".git/"):
                continue

            # Skip files not under the requested directory
            if rel_path and not rel_file.startswith(rel_path + os.sep):
                continue

            file_path = os.path.join(git_root, rel_file)

            # Get and add metadata
            if os.path.exists(file_path):
                metadata = get_metadata(
                    file_path,
                    True,
                    show_line_count,
                    show_permissions,
                    show_owner,
                    show_size,
                )
                if metadata:
                    output_lines.append(f"{file_path} [{metadata}]")
                else:
                    output_lines.append(file_path)
            else:
                # Handle case where file is tracked but doesn't exist locally
                output_lines.append(f"{file_path} [tracked but missing]")

        return "\n".join(output_lines)

    except subprocess.CalledProcessError as e:
        return f"Error executing git command: {e.stderr}"
    except Exception as e:
        return f"Error processing git repository: {str(e)}"


@mcp.tool()
def search_directories(path: str, pattern: str, max_depth: Optional[int] = None) -> str:
    """
    Search for directories matching a pattern within the specified path.

    Args:
        path: Starting directory path
        pattern: Pattern to match directory names against (supports wildcards)
        max_depth: Maximum depth to search (None for unlimited)

    Returns:
        List of matching directory paths
    """
    results = []
    try:
        resolved_path = _resolve_path(path)
        validated_start_path = validate_path(resolved_path, SERVER_ALLOWED_DIRECTORIES)
        if not os.path.isdir(validated_start_path):
            return f"Error: Search path '{path}' is not a directory."

        current_depth = 0
        for root, dirs, _ in os.walk(
            validated_start_path, topdown=True, followlinks=False
        ):
            # Check if we've reached max depth
            if max_depth is not None:
                # Calculate current depth relative to start path
                rel_path = os.path.relpath(root, validated_start_path)
                current_depth = len(rel_path.split(os.sep)) if rel_path != "." else 0
                if current_depth >= max_depth:
                    dirs.clear()  # Don't descend further
                    continue

            # Validate the current root before processing
            try:
                validate_path(root, SERVER_ALLOWED_DIRECTORIES)
            except ValueError:
                log.warning(
                    f"Skipping directory '{root}' during search as it's outside allowed area."
                )
                dirs.clear()  # Don't recurse further
                continue

            # Check directories in current level
            for dir_name in dirs:
                if fnmatch.fnmatch(dir_name, pattern):
                    full_path = os.path.join(root, dir_name)
                    try:
                        # Final validation
                        validate_path(full_path, SERVER_ALLOWED_DIRECTORIES)
                        results.append(full_path)
                    except ValueError:
                        pass  # Skip if validation fails

        return "\n".join(results) if results else "No matching directories found."

    except (ValueError, Exception) as e:
        return f"Error searching directories in {path}: {str(e)}"


@mcp.tool()
def search_files(
    path: str, pattern: str, excludePatterns: Optional[List[str]] = None
) -> str:
    """Recursively search for files and directories matching a pattern."""
    results = []
    excludePatterns = excludePatterns or []
    try:
        resolved_path = _resolve_path(path)
        validated_start_path = validate_path(resolved_path, SERVER_ALLOWED_DIRECTORIES)
        if not os.path.isdir(validated_start_path):
            return f"Error: Search path '{path}' is not a directory."

        for root, dirs, files in os.walk(
            validated_start_path, topdown=True, followlinks=False
        ):
            # Filter excluded directories *before* recursing into them
            dirs[:] = [
                d
                for d in dirs
                if not any(fnmatch.fnmatch(d, pat) for pat in excludePatterns)
            ]
            files[:] = [
                f
                for f in files
                if not any(fnmatch.fnmatch(f, pat) for pat in excludePatterns)
            ]

            # Validate the current root before processing its contents
            try:
                validate_path(root, SERVER_ALLOWED_DIRECTORIES)
            except ValueError:
                log.warning(
                    f"Skipping directory '{root}' during search as it's outside allowed area (likely due to symlink traversal avoided by followlinks=False, but double checking)."
                )
                dirs[:] = []  # Don't recurse further down this invalid path
                continue  # Skip processing files in this dir

            # Check files and directories in the current validated root
            current_entries = dirs + files
            for name in current_entries:
                if fnmatch.fnmatch(name, pattern):  # Use fnmatch for wildcard support
                    full_path = os.path.join(root, name)
                    # Final check just in case (should be redundant if root is valid)
                    try:
                        validate_path(full_path, SERVER_ALLOWED_DIRECTORIES)
                        results.append(full_path)
                    except ValueError:
                        pass  # Skip adding if final validation fails somehow

        return "\n".join(results) if results else "No matches found."

    except (ValueError, Exception) as e:
        return f"Error searching in {path}: {str(e)}"


@mcp.tool()
def get_file_info(path: str) -> str:
    """Retrieve detailed metadata about a file or directory."""
    try:
        resolved_path = _resolve_path(path)
        validated_path = validate_path(resolved_path, SERVER_ALLOWED_DIRECTORIES)
        info = get_file_stats(validated_path)  # Use the moved helper
        # Format output nicely
        info_str = f"Info for: {path}\n"
        for key, value in info.items():
            if isinstance(value, datetime):
                info_str += (
                    f"  {key.capitalize()}: {value.strftime('%Y-%m-%d %H:%M:%S %Z')}\n"
                )
            else:
                info_str += f"  {key.capitalize()}: {value}\n"
        return info_str.strip()
    except (ValueError, Exception) as e:
        return f"Error getting file info for {path}: {str(e)}"


@mcp.tool()
def list_allowed_directories() -> str:
    """Returns the list of directories that this server is allowed to access."""
    return f"Allowed directories:\n{chr(10).join(SERVER_ALLOWED_DIRECTORIES)}"


@mcp.tool()
def finish_edit() -> str:
    """Call this tool after all edits are done. This is required by the MCP server."""
    return _finish_edit()


@mcp.tool()
def set_working_directory(path: str) -> str:
    """
    THIS TOOL MUST BE CALLED FIRST, once and only once per conversation. If you're continuing a previous conversation, do not call this tool again.
    Set the working directory for file operations. This directory must be within one of the allowed directories.
    Only files within the working directory can be modified.
    The response from this tool should be added to the system prompt and should guide the entire conversation.
    """
    global WORKING_DIRECTORY
    try:
        # First validate the path is within allowed directories
        resolved_path = _resolve_path(path)
        validated_path = validate_path(resolved_path, SERVER_ALLOWED_DIRECTORIES)

        # Check if it's a directory
        if not os.path.isdir(validated_path):
            return f"Error: '{path}' is not a directory. ABORT THIS CONVERSATION IMMEDIATELY."

        # Check if we have write permissions
        if not os.access(validated_path, os.W_OK):
            return f"Error: No write permission for directory '{path}'. ABORT THIS CONVERSATION IMMEDIATELY."

        # Set the working directory
        WORKING_DIRECTORY = validated_path
        return f"{SYSTEM_PROMPT}\n\nWorking directory set to: {validated_path}"
    except ValueError as e:
        return f"Error: {str(e)}. ABORT THIS CONVERSATION IMMEDIATELY."
    except Exception as e:
        return f"Error setting working directory: {str(e)}. ABORT THIS CONVERSATION IMMEDIATELY."


@mcp.tool()
def get_working_directory() -> str:
    """Get the current working directory for file operations."""
    if WORKING_DIRECTORY is None:
        return "No working directory set"
    return WORKING_DIRECTORY


@mcp.tool()
def changes_since_last_commit(path: str = ".") -> str:
    """
    ALWAYS CALL THIS TOOL TO CHECK FOR CHANGES BEFORE EDITING FILES.
    Show changes in the working directory since the last commit.
    Combines git status and git diff to show both tracked and untracked changes.

    Args:
        path: Path to check changes in (defaults to current working directory)

    Returns:
        A string containing the git status and diff output
    """
    try:
        resolved_path = _resolve_path(path)
        validated_path = validate_path(resolved_path, SERVER_ALLOWED_DIRECTORIES)

        # Find git root
        def find_git_root(start_path: str) -> Optional[str]:
            current = Path(start_path).resolve()
            while current != current.parent:  # Stop at root
                if (current / ".git").exists():
                    return str(current)
                current = current.parent
            return None

        # First try to find git root from the working directory
        git_root = None
        if WORKING_DIRECTORY is not None:
            git_root = find_git_root(WORKING_DIRECTORY)

        # If not found, try from the target path
        if git_root is None:
            git_root = find_git_root(validated_path)

        if not git_root:
            return f"Error: No git repository found in or above {path}"

        # Find git executable
        git_cmd = shutil.which("git")
        if not git_cmd:
            # Try common locations for git if shutil.which fails
            common_git_paths = [
                "/usr/bin/git",
                "/usr/local/bin/git",
                "/opt/homebrew/bin/git",
                "C:\\Program Files\\Git\\bin\\git.exe",
                "C:\\Program Files (x86)\\Git\\bin\\git.exe",
            ]
            for git_path in common_git_paths:
                if os.path.isfile(git_path):
                    git_cmd = git_path
                    break

            if not git_cmd:
                return "Error: Git executable not found. Please ensure Git is installed and in your PATH."

        # Add repository to safe.directory to avoid Git security warnings
        subprocess.run(
            [git_cmd, "config", "--global", "--add", "safe.directory", git_root],
            capture_output=False,
            text=False,
            check=False,
        )

        # Get relative path from git root to target path
        rel_path = os.path.relpath(validated_path, git_root)

        # Change to git root directory for git commands
        original_cwd = os.getcwd()
        os.chdir(git_root)

        try:
            # Get git status
            status_result = subprocess.run(
                [git_cmd, "status", "-s", rel_path],
                capture_output=True,
                text=True,
                check=True,
            )

            # Get git diff
            diff_result = subprocess.run(
                [git_cmd, "diff", "HEAD", rel_path],
                capture_output=True,
                text=True,
                check=True,
            )

            # Get untracked files diff
            untracked_diff = ""
            if status_result.stdout:
                # Get list of untracked files from status
                untracked = []
                for line in status_result.stdout.splitlines():
                    if line.startswith("??"):
                        untracked.append(line[3:])

                # Get diff for untracked files
                if untracked:
                    for file in untracked:
                        try:
                            # Check if it's a file before attempting to read
                            if os.path.isfile(file):
                                with open(
                                    file, "r", encoding="utf-8", errors="ignore"
                                ) as f:
                                    content = f.read()
                                untracked_diff += (
                                    f"\n=== Untracked file: {file} ===\n{content}\n"
                                )
                            else:
                                untracked_diff += (
                                    f"\n=== Untracked directory: {file} ===\n"
                                )
                        except Exception as e:
                            untracked_diff += (
                                f"\n=== Error reading untracked file {file}: {e} ===\n"
                            )

            # Combine outputs
            output = []
            if status_result.stdout:
                output.append("=== Git Status ===")
                output.append(status_result.stdout)

            if diff_result.stdout:
                output.append("\n=== Git Diff (tracked files) ===")
                output.append(diff_result.stdout)

            if untracked_diff:
                output.append("\n=== Untracked Files Content ===")
                output.append(untracked_diff)

            return "\n".join(output) if output else "No changes found"

        finally:
            # Restore original working directory
            os.chdir(original_cwd)

    except subprocess.CalledProcessError as e:
        return f"Error executing git command: {e.stderr}"
    except Exception as e:
        return f"Error checking changes: {str(e)}"


# === Modifying Tools (Tracked) ===


@mcp.tool()
@track_edit_history
def write_file(ctx: Context, path: str, content: str) -> str:
    """Create a new file or completely overwrite an existing file with new content. Use with caution as it will overwrite existing files without warning. Prefer using edit_file_diff if the lines changed account for less than 25% of the file. If you need to write more than 700 lines at a time write it in chunks."""
    try:
        resolved_path = _resolve_path(path)
        validated_path = validate_path(resolved_path, WORKING_DIRECTORY)
        # Ensure parent directory exists
        Path(validated_path).parent.mkdir(parents=True, exist_ok=True)

        # Handle content that might be a dictionary string
        try:
            # Try to parse the string as JSON
            json_obj = json.loads(content)
            content_to_write = json.dumps(json_obj, indent=2)
        except json.JSONDecodeError:
            # If parsing fails, try cleaning up the string
            cleaned_content = content.strip().strip("\"'")
            cleaned_content = cleaned_content.replace('\\"', '"')
            try:
                json_obj = json.loads(cleaned_content)
                content_to_write = json.dumps(json_obj, indent=2)
            except json.JSONDecodeError:
                # If all attempts fail, write the original string content
                content_to_write = content

        with open(validated_path, "w", encoding="utf-8") as f:
            f.write(content_to_write)
        return f"Successfully wrote to {path}"
    except Exception as e:
        return f"Error writing file: {str(e)}"


@mcp.tool()
@track_edit_history
def edit_file_diff(
    ctx: Context,
    path: str,
    replacements: Dict[str, str] = None,
    inserts: Dict[str, str] = None,
    replace_all: bool = True,
    dry_run: bool = False,
) -> str:
    """
    Edit a file using diff logic. Prefer using this over write_file if the lines changed account for less than 25% of the file.

    Args:
        path: Path to the file to edit.
        replacements: Dictionary {existing_content: new_content} for replacements.
        inserts: Dictionary {anchor_content: content_to_insert_after}. Empty string "" for anchor inserts at the beginning.
        replace_all: If True, replace/insert after all occurrences; if False, only the first.
        dry_run: If True, show proposed changes without making them.

    Returns:
        A message indicating the changes applied or validation result.

    Example:
        edit_file_diff(
            "myfile.py",
            replacements={
                "def old_function():\\n    return False\\n": "def new_function():\\n    return True\\n",
                "MAX_RETRIES = 3": "MAX_RETRIES = 5",
                "deleted_function() {}": "",
            },
            inserts={
                "": "# Insert comment at beginning of file\\n",
                "import os": "import sys\\nimport logging\\n",
                "def main():": "    # Main function follows\\n",
                "return result  # last line": "# End of file\\n"
            },
            replace_all=False
        )
    """
    try:
        resolved_path = _resolve_path(path)
        validated_path = validate_path(resolved_path, WORKING_DIRECTORY)
        replacements = replacements or {}
        inserts = inserts or {}
        operations = {"replace": 0, "insert": 0, "errors": []}

        # Read current content
        with open(validated_path, "r", encoding="utf-8", errors="ignore") as f:
            content = f.read()
        new_content = content

        # --- Process Replacements ---
        for old_text, new_text in replacements.items():
            if not isinstance(old_text, str):
                continue
            if not old_text:
                operations["errors"].append("Err: Empty replace key")
                continue

            # Try to parse and format JSON if new_text is str or dict
            content_to_replace_with = new_text
            if isinstance(new_text, dict):
                content_to_replace_with = json.dumps(new_text, indent=2)
            elif isinstance(new_text, str):
                try:
                    json_obj = json.loads(new_text)
                    content_to_replace_with = json.dumps(json_obj, indent=2)
                except json.JSONDecodeError:
                    cleaned_content = new_text.strip().strip("\"'")
                    cleaned_content = cleaned_content.replace('\\"', '"')
                    try:
                        json_obj = json.loads(cleaned_content)
                        content_to_replace_with = json.dumps(json_obj, indent=2)
                    except json.JSONDecodeError:
                        pass

            count = new_content.count(old_text)
            if count == 0:
                operations["errors"].append(
                    f"Err: Replace text not found: {old_text[:20]}..."
                )
                continue
            replace_count = -1 if replace_all else 1
            new_content = new_content.replace(
                old_text, content_to_replace_with, replace_count
            )
            operations["replace"] += count if replace_all else (1 if count > 0 else 0)

        # --- Process Insertions ---
        for anchor_text, insert_text in inserts.items():
            if not isinstance(anchor_text, str):
                continue

            # Try to parse and format JSON if insert_text is str or dict
            content_to_insert = insert_text
            if isinstance(insert_text, dict):
                content_to_insert = json.dumps(insert_text, indent=2)
            elif isinstance(insert_text, str):
                try:
                    json_obj = json.loads(insert_text)
                    content_to_insert = json.dumps(json_obj, indent=2)
                except json.JSONDecodeError:
                    cleaned_content = insert_text.strip().strip("\"'")
                    cleaned_content = cleaned_content.replace('\\"', '"')
                    try:
                        json_obj = json.loads(cleaned_content)
                        content_to_insert = json.dumps(json_obj, indent=2)
                    except json.JSONDecodeError:
                        pass

            if anchor_text == "":
                new_content = content_to_insert + new_content
                operations["insert"] += 1
                continue
            count = new_content.count(anchor_text)
            if count == 0:
                operations["errors"].append(
                    f"Err: Insert anchor not found: {anchor_text[:20]}..."
                )
                continue
            if replace_all:
                parts = new_content.split(anchor_text)
                new_content = parts[0] + "".join(
                    [anchor_text + content_to_insert + part for part in parts[1:]]
                )
                operations["insert"] += len(parts) - 1
            else:
                pos = new_content.find(anchor_text)
                if pos != -1:
                    new_content = (
                        new_content[: pos + len(anchor_text)]
                        + content_to_insert
                        + new_content[pos + len(anchor_text) :]
                    )
                    operations["insert"] += 1

        # --- Handle Dry Run ---
        if dry_run:
            if operations["errors"]:
                return "Dry run validation failed:\n" + "\n".join(operations["errors"])

            # Generate unified diff showing proposed changes
            try:
                diff_content = generate_diff(
                    content.splitlines(),
                    new_content.splitlines(),
                    str(validated_path),
                    str(validated_path),
                )
                if diff_content:
                    return f"Dry run - proposed changes for {path}:\n\n{diff_content}"
                return f"Dry run - no changes would be made to {path}"
            except Exception as e:
                return f"Error generating dry run diff: {str(e)}"

        # --- Apply Changes ---
        if not operations["errors"]:
            with open(validated_path, "w", encoding="utf-8") as f:
                f.write(new_content)
        else:
            log.warning(f"Skipping write for {path} due to edit processing errors.")

        # --- Construct Result Message ---
        if operations["errors"]:
            return "Completed edit with errors:\n" + "\n".join(operations["errors"])
        changes = [f"{v} {k}" for k, v in operations.items() if k != "errors" and v > 0]
        return (
            f"Applied {', '.join(changes)} to {path}"
            if changes
            else f"No changes applied to {path}"
        )

    except (ValueError, FileNotFoundError, Exception) as e:
        log.warning(f"edit_file_diff failed for {path}: {e}")
        return f"Error editing file: {str(e)}"


@mcp.tool()
@track_edit_history
def replace_lines_in_file(
    ctx: Context, path: str, line_start: int, line_end: int, new_content: str
) -> str:
    """
    Replace a specific range of lines in a file with new content.
    Line numbers are 1-based and inclusive.

    Args:
        path: Path to the file to edit.
        line_start: The starting line number to replace (1-based).
        line_end: The ending line number to replace (1-based).
        new_content: The new text content to insert in place of the specified lines.

    Returns:
        A message indicating success or failure.
    """
    try:
        resolved_path = _resolve_path(path)
        validated_path = validate_path(resolved_path, WORKING_DIRECTORY)

        # Validate line numbers
        if not isinstance(line_start, int) or not isinstance(line_end, int):
            return "Error: line_start and line_end must be integers."
        if line_start < 1:
            return "Error: line_start must be 1 or greater."
        if line_end < line_start:
            return "Error: line_end must be greater than or equal to line_start."

        # Read current lines
        with open(validated_path, "r", encoding="utf-8", errors="ignore") as f:
            lines = f.readlines()  # Readlines keeps trailing newlines

        total_lines = len(lines)
        if line_start > total_lines:
            return f"Error: line_start ({line_start}) is beyond the end of the file ({total_lines} lines)."
        # Allow line_end to be beyond the end, effectively replacing until the end
        line_end_actual = min(line_end, total_lines)

        # Prepare new content lines (ensure they end with newline)
        new_lines = new_content.splitlines(keepends=True)
        if not new_content.endswith("\n") and new_lines:
            # Add newline to last line if original content didn't end with one
            # and the replacement content isn't empty
            new_lines[-1] += "\n"
        elif not new_lines and new_content:
            # Handle case where new_content is a single line without newline
            new_lines = [new_content + "\n"]

        # Construct the new file content
        # Lines before the start (0-based index: line_start - 1)
        content_before = lines[: line_start - 1]
        # Lines after the end (0-based index: line_end_actual)
        content_after = lines[line_end_actual:]

        final_content_lines = content_before + new_lines + content_after
        final_content = "".join(final_content_lines)

        # Write the modified content back
        with open(validated_path, "w", encoding="utf-8") as f:
            f.write(final_content)

        return f"Successfully replaced lines {line_start}-{line_end} in {path}."

    except FileNotFoundError:
        return f"Error: File not found at {path}"
    except ValueError as ve:  # Catch specific validation errors
        return f"Error: {str(ve)}"
    except Exception as e:
        log.error(f"replace_lines_in_file failed for {path}: {e}", exc_info=True)
        return f"Error replacing lines in file {path}: {str(e)}"


@mcp.tool()
@track_edit_history
def replace_symbol_in_file(
    ctx: Context,
    path: str,
    new_content: str,
    symbol_name: str,
    symbol_type: Optional[str] = None,
    parent_name: Optional[str] = None,
) -> str:
    """
    Replace the code of a uniquely identified symbol (function, class, etc.) in a file.
    Uses get_symbols to find the symbol's location first.

    Args:
        path: Path to the file.
        new_content: The new code content for the symbol.
        symbol_name: Name of the symbol to replace.
        symbol_type: Optional type to filter by (e.g., 'function', 'class').
        parent_name: Optional name of the parent symbol (e.g., class name for a method) for a more precise match.

    Returns:
        Success message or error if the symbol is not found or ambiguous.
    """
    # 1. Find the unique symbol using logic similar to get_code_of_symbol
    try:
        resolved_path = _resolve_path(path)
        validated_path = validate_path(
            resolved_path, WORKING_DIRECTORY
        )  # Validate against working dir for modification
        with open(validated_path, "r", encoding="utf-8", errors="ignore") as f:
            code = f.read()
            # Reread as lines for precise manipulation later
            f.seek(0)
            lines = f.readlines()
    except (ValueError, FileNotFoundError, OSError, Exception) as e:
        return f"Error accessing file {path} for symbol replacement: {str(e)}"

    parser = get_parser_for_file(validated_path)
    if not parser:
        return f"No suitable parser available for file type: {path}"

    try:
        all_elements = parser.parse(code)
        matching_elements = []
        for elem in all_elements:
            name_matches = elem.name == symbol_name
            type_matches = True
            if symbol_type:
                try:
                    enum_type = ElementType(symbol_type.lower())
                    type_matches = elem.element_type == enum_type
                except ValueError:
                    type_matches = (
                        symbol_type.lower() in elem.element_type.value.lower()
                    )

            parent_matches = True
            if parent_name:
                parent_matches = (
                    elem.parent is not None and elem.parent.name == parent_name
                )

            if name_matches and type_matches and parent_matches:
                matching_elements.append(elem)

    except Exception as e:
        return f"Error parsing symbols in {path} for replacement: {str(e)}"

    # Create context string for messages
    context_str = ""
    if symbol_type:
        context_str += f" of type '{symbol_type}'"
    if parent_name:
        context_str += f" within parent '{parent_name}'"

    # Check results
    if not matching_elements:
        type_str = f" of type '{symbol_type}'" if symbol_type else ""
        return f"Error replacing symbol: Symbol '{symbol_name}'{type_str} not found in {path}"
    elif len(matching_elements) > 1:
        error_msg = f"Error replacing symbol: Ambiguous symbol name '{symbol_name}' found in {path}. Multiple matches:\n"
        for elem in matching_elements:
            parent_info = f" (in {elem.parent.name})" if elem.parent else ""
            error_msg += f"- {elem.element_type.value}: {elem.name}{parent_info} (lines {elem.start_line}-{elem.end_line})\n"
        return error_msg.strip()
    else:
        # Exactly one match found - get line numbers
        symbol_to_replace = matching_elements[0]
        line_start = symbol_to_replace.start_line
        line_end = symbol_to_replace.end_line

        # 2. Extract original symbol text precisely from lines
        # Lines are 0-indexed, line numbers are 1-based
        original_symbol_lines = lines[line_start - 1 : line_end]
        if not original_symbol_lines:
            return f"Error: Symbol '{symbol_name}'{context_str} found by parser but corresponds to empty line range ({line_start}-{line_end})."
        original_symbol_text = "".join(original_symbol_lines)

        # 3. Extract leading and trailing whitespace from original text
        leading_whitespace_match = re.match(r"^\s*", original_symbol_text, re.DOTALL)
        leading_whitespace = (
            leading_whitespace_match.group(0) if leading_whitespace_match else ""
        )

        trailing_whitespace_match = re.search(r"\s*$", original_symbol_text, re.DOTALL)
        trailing_whitespace = (
            trailing_whitespace_match.group(0) if trailing_whitespace_match else ""
        )

        # 4. Trim the new content
        trimmed_new_content = new_content.strip()

        # 5. Construct the final replacement block
        final_symbol_content = (
            leading_whitespace + trimmed_new_content + trailing_whitespace
        )

        # 6. Split the new block into lines, preserving line endings
        final_symbol_lines = final_symbol_content.splitlines(keepends=True)
        # Handle case where content becomes empty or has no newline
        if final_symbol_content and not final_symbol_content.endswith("\n"):
            if final_symbol_lines:
                final_symbol_lines[-1] += "\n"  # Add newline if missing from last line
            else:
                # If splitlines resulted in empty list but content exists (e.g. "abc"), make it a line
                final_symbol_lines = [final_symbol_content + "\n"]
        # Ensure empty replacement results in empty list
        elif not final_symbol_content:
            final_symbol_lines = []

        # 7. Reconstruct the entire file content
        try:
            content_before = lines[: line_start - 1]
            content_after = lines[line_end:]  # Use original line_end from symbol

            final_content_lines = content_before + final_symbol_lines + content_after
            final_content = "".join(final_content_lines)

            # 8. Write the modified content back
            with open(validated_path, "w", encoding="utf-8") as f:
                f.write(final_content)

            type_str = f" ({symbol_to_replace.element_type.value})"
            parent_str = f" in parent '{parent_name}'" if parent_name else ""
            return f"Successfully replaced symbol '{symbol_name}'{type_str}{parent_str} in {path} (original lines {line_start}-{line_end})."

        except Exception as e:
            # Catch errors during the file modification phase
            log.error(
                f"replace_symbol_in_file modification failed for {path}: {e}",
                exc_info=True,
            )
            return f"Error writing replaced symbol content to {path}: {str(e)}"


@mcp.tool()
@track_edit_history
def move_file(ctx: Context, source: str, destination: str) -> str:
    """Move/rename a file."""
    try:
        # Decorator validates both source and dest using SERVER_ALLOWED_DIRECTORIES
        resolved_source_path = _resolve_path(source)
        resolved_dest_path = _resolve_path(destination)
        validated_source_path = validate_path(resolved_source_path, WORKING_DIRECTORY)
        validated_dest_path = validate_path(resolved_dest_path, WORKING_DIRECTORY)
        if os.path.exists(validated_dest_path):
            return f"Error: Destination path {destination} already exists."
        Path(validated_dest_path).parent.mkdir(parents=True, exist_ok=True)

        # Using shutil.move instead of os.rename to better handle cross-device moves
        shutil.move(validated_source_path, validated_dest_path)

        # Verify the operation succeeded
        if not os.path.exists(validated_dest_path):
            return f"Error: Move operation failed. Destination file {destination} does not exist."
        if os.path.exists(validated_source_path):
            return (
                f"Error: Move operation incomplete. Source file {source} still exists."
            )

        return f"Successfully moved {source} to {destination}"
    except (ValueError, Exception) as e:
        return f"Error moving file: {str(e)}"


@mcp.tool()
@track_edit_history
def delete_a_file(ctx: Context, path: str) -> str:
    """Delete a file"""
    try:
        resolved_path = _resolve_path(path)
        validated_path = validate_path(resolved_path, WORKING_DIRECTORY)
        # Existence/type checks happen within decorator now before op
        if os.path.isdir(validated_path):
            return f"Error: Path {path} is a directory."
        if not os.path.exists(validated_path):
            return f"Error: File {path} does not exist."
        # Decorator ensures file exists before calling this core logic if op is delete
        try:
            os.remove(validated_path)
            return f"Successfully deleted {path}"
        except PermissionError:
            # If we can't delete due to permissions, report this explicitly
            return f"Error: Permission denied when trying to delete {path}"
        except Exception as specific_error:
            # Be more explicit about other errors
            return f"Error deleting {path}: {specific_error}"
    except (ValueError, FileNotFoundError, Exception) as e:
        return f"Error deleting file: {str(e)}"


@mcp.prompt("echo")
def echo_prompt(text: str) -> str:
    return text


# --- GitHub Vibe Helper Functions ---

<<<<<<< HEAD

def _run_command(
    command: List[str], check: bool = True, shell: bool = False
) -> Tuple[str, str, int]:
    """Run a shell command and return stdout, stderr, and return code."""
    try:
        result = subprocess.run(
            command,
            capture_output=True,
            text=True,
            check=check,
            cwd=WORKING_DIRECTORY,
            shell=shell,
=======
def _run_command(command: List[str], check: bool = True, shell: bool = False) -> Tuple[str, str, int]:
    """Run a shell command and return stdout, stderr, and return code."""
    try:
        result = subprocess.run(
            command, 
            capture_output=True, 
            text=True, 
            check=check, 
            cwd=WORKING_DIRECTORY,
            shell=shell
>>>>>>> cd987471
        )
        return result.stdout.strip(), result.stderr.strip(), result.returncode
    except subprocess.CalledProcessError as e:
        return (
            e.stdout.strip() if e.stdout else "",
            e.stderr.strip() if e.stderr else "",
            e.returncode,
        )

<<<<<<< HEAD

def setup_directory_and_tools(directory: str = None) -> Tuple[bool, str]:
    """Validate that the directory is a git repository and set up Git and GitHub CLI."""
    global WORKING_DIRECTORY

    # Use the provided directory or fall back to the global WORKING_DIRECTORY
    directory_to_use = directory if directory else WORKING_DIRECTORY

    if not directory_to_use:
        return (
            False,
            "Working directory is not set. Please call set_working_directory first.",
        )
=======
def setup_directory_and_tools(directory: str = None) -> Tuple[bool, str]:
    """Validate that the directory is a git repository and set up Git and GitHub CLI."""
    global WORKING_DIRECTORY
    
    # Use the provided directory or fall back to the global WORKING_DIRECTORY
    directory_to_use = directory if directory else WORKING_DIRECTORY
    
    if not directory_to_use:
        return False, "Working directory is not set. Please call set_working_directory first."
>>>>>>> cd987471

    try:
        # Verify the directory exists and is accessible
        if not os.path.isdir(directory_to_use):
            return False, f"'{directory_to_use}' is not a directory."

        if not os.access(directory_to_use, os.R_OK):
            return False, f"No read permission for '{directory_to_use}'."

        # Check if this is a git repository
        stdout, stderr, rc = _run_command(
            ["git", "rev-parse", "--is-inside-work-tree"], check=False
        )
        if rc != 0:
<<<<<<< HEAD
            return (
                False,
                f"'{directory_to_use}' is not a git repository or git is not installed.",
            )
=======
            return False, f"'{directory_to_use}' is not a git repository or git is not installed."
>>>>>>> cd987471

        # Add SSH key to SSH agent if provided
        if GIT_SSH_KEY:
            ssh_key_path = os.path.join(os.path.expanduser("~/.ssh"), "id_rsa")
            with open(ssh_key_path, "w") as f:
                f.write(GIT_SSH_KEY)
            os.chmod(ssh_key_path, 0o600)
<<<<<<< HEAD
=======
            
>>>>>>> cd987471

        # Login to GitHub CLI if token is provided
        if GITHUB_AUTH_TOKEN:
            try:
                # Use process with stdin to pass the token directly
                process = subprocess.run(
                    ["gh", "auth", "login", "--with-token"],
                    input=GITHUB_AUTH_TOKEN,
                    text=True,
                    capture_output=True,
                    check=False,
<<<<<<< HEAD
                    cwd=WORKING_DIRECTORY,
=======
                    cwd=WORKING_DIRECTORY
>>>>>>> cd987471
                )
                if process.returncode != 0:
                    return False, f"Error logging in to GitHub: {process.stderr}"

            except Exception as e:
                return False, f"Error during GitHub authentication: {str(e)}"

        return True, f"Working directory '{directory_to_use}' is valid."
    except Exception as e:
        return False, f"Error validating directory: {str(e)}"

<<<<<<< HEAD

def check_git_status() -> Tuple[bool, str]:
    """Check if the git working directory is clean."""
    stdout, stderr, rc = _run_command(
        ["git", "status", "-s", "--porcelain"], check=False
    )
=======
def check_git_status() -> Tuple[bool, str]:
    """Check if the git working directory is clean."""
    stdout, stderr, rc = _run_command(["git", "status", "-s", "--porcelain"], check=False)
>>>>>>> cd987471

    if rc != 0:
        return False, f"Error checking git status: {stderr}"

    if stdout:
        return (
            False,
            "Git working directory is not clean. Please commit or stash your changes before continuing.",
        )

    return True, "Git working directory is clean."


def get_github_repo() -> Tuple[bool, str]:
    """Get the GitHub repository from the git remote."""
    stdout, stderr, rc = _run_command(
        ["git", "remote", "get-url", "origin"], check=False
    )

    if rc != 0:
        return False, f"Error getting GitHub repository: {stderr}"

    # Try to extract the GitHub repository from the remote URL
    # Supports formats like:
    # - https://github.com/owner/repo.git
    # - git@github.com:owner/repo.git
    # - ssh://git@github.com/owner/repo.git
    match = re.search(r"(?:[:/])([^/]+/[^/]+?)(?:\.git)?$", stdout)
    if not match:
        return False, f"Could not extract GitHub repository from remote URL: {stdout}"

    repo = match.group(1)
    # Always return the HTTPS URL format as per requirements
    full_https_url = f"https://github.com/{repo}.git"
    return True, full_https_url


def get_vibe_issues(repo: str) -> Tuple[bool, List[Dict[Any, Any]], str]:
    """Get all open vibe issues without linked PRs or blocked tag."""
    # Use gh CLI to get issues with the 'vibe' label, open status, and no linked PR
<<<<<<< HEAD

=======
    
>>>>>>> cd987471
    # Extract just the owner/repo part if a full URL is provided
    repo_match = re.search(r"github\.com/([^/]+/[^/]+?)(?:\.git)?$", repo)
    if repo_match:
        repo = repo_match.group(1)
<<<<<<< HEAD

=======
        
>>>>>>> cd987471
    cmd = [
        "gh",
        "issue",
        "list",
        "--repo",
        repo,
        "--label",
        "vibe",
        "--state",
        "open",
        "--json",
        "number,title,labels,createdAt,body,comments",
    ]

    stdout, stderr, rc = _run_command(cmd, check=False)

    if rc != 0:
        return False, [], f"Error fetching GitHub issues: {stderr}"

    try:
        all_issues = json.loads(stdout)
        # Filter issues without the 'blocked' label
        # Note: We're skipping the linked PRs check as it's causing errors with the API
        filtered_issues = []

        for issue in all_issues:
            label_names = [label["name"] for label in issue.get("labels", [])]
            if "blocked" not in label_names:
                # Add the issue to filtered list without checking for linked PRs
                filtered_issues.append(issue)

        return True, filtered_issues, "Successfully fetched vibe issues."

    except json.JSONDecodeError:
        return False, [], f"Error parsing GitHub issues data: {stdout}"


def select_issue(
    issues: List[Dict[Any, Any]], issue_number: Optional[int] = None
) -> Tuple[bool, Dict[Any, Any], str]:
    """
    Select an issue to work on.

    If issue_number is provided, find that specific issue.
    Otherwise, select based on priority labels and age.
    """
    if not issues:
        return False, {}, "No eligible issues found."

    # If specific issue number provided, find it
    if issue_number:
        for issue in issues:
            if issue["number"] == issue_number:
                return True, issue, f"Selected issue #{issue_number}."
        return (
            False,
            {},
            f"Issue #{issue_number} not found or is not an eligible vibe issue.",
        )

    # Otherwise, select based on priority
    priority_order = ["Priority A", "Priority B", "Priority C", "Priority D"]

    # Group issues by priority
    priority_issues = {priority: [] for priority in priority_order}
    other_issues = []

    for issue in issues:
        label_names = [label["name"] for label in issue.get("labels", [])]

        # Check if issue has any priority label
        assigned_priority = False
        for priority in priority_order:
            if priority in label_names:
                priority_issues[priority].append(issue)
                assigned_priority = True
                break

        if not assigned_priority:
            other_issues.append(issue)

    # Select the oldest issue from the highest priority group
    for priority in priority_order:
        if priority_issues[priority]:
            # Sort by creation date (oldest first)
            sorted_issues = sorted(
                priority_issues[priority], key=lambda x: x["createdAt"]
            )

            # Check for linked issues
            selected_issue = sorted_issues[0]
            return (
                True,
                selected_issue,
                f"Selected issue #{selected_issue['number']} ({priority}).",
            )

    # If no priority issues found, pick the oldest non-priority issue
    if other_issues:
        sorted_issues = sorted(other_issues, key=lambda x: x["createdAt"])
        selected_issue = sorted_issues[0]
        return (
            True,
            selected_issue,
            f"Selected issue #{selected_issue['number']} (no priority label).",
        )

    return False, {}, "No eligible issues found after filtering."


def extract_source_branch(issue_body: str) -> Tuple[bool, str]:
    """Extract the source branch from the issue body."""
    # Try to find a line that specifies the source branch
    # Common patterns might be:
    # - "Source branch: main"
    # - "Branch: feature/xyz"
    # - "Starting branch: development"

    patterns = [
        r"(?i)source\s+branch:\s*(\S+)",
        r"(?i)starting\s+branch:\s*(\S+)",
        r"(?i)branch:\s*(\S+)",
    ]

    for pattern in patterns:
        match = re.search(pattern, issue_body)
        if match:
            return True, match.group(1)

    # Default to main if not specified
    return False, "main"


def create_branch(
    issue_number: int, issue_title: str, source_branch: str
) -> Tuple[bool, str]:
    """Create a new branch for the issue."""
    # Sanitize the issue title to create a valid branch name
    sanitized_title = re.sub(r"[^a-zA-Z0-9_-]", "-", issue_title.lower())
    sanitized_title = re.sub(
        r"-+", "-", sanitized_title
    )  # Replace multiple dashes with one
    branch_name = f"vibe/{issue_number}-{sanitized_title}"

    # Get the GitHub repository URL
    success, repo_url = get_github_repo()
    if not success:
        return False, f"Error getting GitHub repository URL: {repo_url}"

    # First, fetch the latest changes with explicit URL
<<<<<<< HEAD
    fetch_stdout, fetch_stderr, fetch_rc = _run_command(
        ["git", "fetch", repo_url], check=False
    )
=======
    fetch_stdout, fetch_stderr, fetch_rc = _run_command(["git", "fetch", repo_url], check=False)
>>>>>>> cd987471
    if fetch_rc != 0:
        return False, f"Error fetching latest changes: {fetch_stderr}"

    # Check if the source branch exists
    check_stdout, check_stderr, check_rc = _run_command(
        ["git", "rev-parse", "--verify", f"origin/{source_branch}"], check=False
    )
    if check_rc != 0:
        return False, f"Source branch '{source_branch}' does not exist: {check_stderr}"

    # Check if the destination branch already exists
    check_stdout, check_stderr, check_rc = _run_command(
        ["git", "rev-parse", "--verify", branch_name], check=False
    )
    if check_rc == 0:
        return True, f"Branch '{branch_name}' already exists."

    # Create a new branch from the source branch with explicit URL
    branch_stdout, branch_stderr, branch_rc = _run_command(
        ["git", "checkout", "-b", branch_name, f"origin/{source_branch}"], check=False
    )

    if branch_rc != 0:
        return False, f"Error creating branch '{branch_name}': {branch_stderr}"

    return True, f"Created branch '{branch_name}' from '{source_branch}'."


def extract_debug_instructions(issue_body: str) -> str:
    """Extract debugging instructions from the issue body."""
    # Try to find a section about debugging or reproduction steps
    patterns = [
        r"(?i)## Steps to reproduce\s*([\s\S]*?)(?:\n##|\Z)",
        r"(?i)## Debug instructions\s*([\s\S]*?)(?:\n##|\Z)",
        r"(?i)## How to fix\s*([\s\S]*?)(?:\n##|\Z)",
        r"(?i)## Description\s*([\s\S]*?)(?:\n##|\Z)",  # Fallback to description
    ]

    for pattern in patterns:
        match = re.search(pattern, issue_body)
        if match and match.group(1).strip():
            return match.group(1).strip()

    # If no specific section found, return the whole body
    return issue_body


# --- GitHub Vibe MCP Tools ---

<<<<<<< HEAD

@mcp.tool()
async def vibe_fix_issue(issue_number: Optional[int] = None) -> str:
=======
@mcp.tool()
async def vibe_fix_issue(
    issue_number: Optional[int] = None
) -> str:
>>>>>>> cd987471
    """
    Pick a GitHub issue tagged with 'vibe' and prepare it for fixing.

    This tool:
    1. Verifies git status (clean with no uncommitted/unstashed changes)
    2. Uses gh CLI to interact with GitHub
    3. Gets issues with "vibe" tag, "open" status, no linked PR, and no "blocked" tag
    4. Selects an appropriate issue based on priorities and linked issues
    5. Creates a new branch from the source branch specified in the issue
    6. Provides instructions from the issue for debugging

    Args:
        issue_number: Optional specific issue number to work on

    Returns:
        Instructions for fixing the selected issue
    """
    # Check if we have a working directory
    if WORKING_DIRECTORY is None:
        return "Error: Working directory is not set. Please call set_working_directory first."

    # Validate and setup directory
    valid, message = setup_directory_and_tools()
    if not valid:
        return f"Error: {message}"

    # 1. Verify git status
    is_clean, git_status_msg = check_git_status()
    if not is_clean:
        return git_status_msg

    # 2. Get GitHub repository
    success, repo_result = get_github_repo()
    if not success:
        return repo_result

    repo = repo_result
<<<<<<< HEAD

=======
    
>>>>>>> cd987471
    # Extract just the owner/repo part for gh commands
    repo_match = re.search(r"github\.com/([^/]+/[^/]+?)(?:\.git)?$", repo)
    if repo_match:
        gh_repo = repo_match.group(1)
    else:
        gh_repo = repo

    # 3. Get vibe issues
    success, issues, issues_msg = get_vibe_issues(gh_repo)
    if not success:
        return issues_msg

    if not issues:
        return "No eligible vibe issues found."

    # 4. Select an issue
    success, selected_issue, selection_msg = select_issue(issues, issue_number)
    if not success:
        return selection_msg

    issue_number = selected_issue["number"]
    issue_title = selected_issue["title"]
    issue_body = selected_issue["body"]
    issue_comments = selected_issue.get("comments", [])

    # 5. Extract source branch from issue
    success, source_branch = extract_source_branch(issue_body)
    if not success:
        source_branch_msg = f"Could not find source branch in issue, using '{source_branch}' as default."
    else:
        source_branch_msg = f"Source branch: {source_branch}"

    # 6. Create branch
    success, branch_msg = create_branch(issue_number, issue_title, source_branch)
    if not success:
        return branch_msg

    # 7. Extract debug instructions
    debug_instructions = extract_debug_instructions(issue_body)

    # Build response
    response = f"""
{ISSUE_SYSTEM_INSTRUCTIONS}

# Issue #{issue_number}: {issue_title}

{source_branch_msg}
{branch_msg}

## Debug Instructions
{debug_instructions}

## Issue Comments
{issue_comments}

You are now ready to fix this issue. Make the necessary changes, and then run `vibe-commit-fix` to create a PR.
"""

    return response


@mcp.tool()
async def vibe_commit_fix(changelog: str) -> str:
    """
    Finalize and submit your fix for a vibe issue.

    This tool:
    1. Comments the provided changelog in the issue
    2. Commits your changes
    3. Creates a pull request

    Args:
        changelog: Description of the changes you made (will be used for commit message and PR)

    Returns:
        Result of the operation
    """
    # Check if global working directory is set
    if WORKING_DIRECTORY is None:
        return "Error: Working directory is not set. Run set_working_directory first."

    # Validate the working directory for git operations
    valid, message = setup_directory_and_tools()
    if not valid:
        return f"Error: {message}"

    # 1. Verify we're on a vibe branch
    branch_stdout, branch_stderr, branch_rc = _run_command(
        ["git", "branch", "--show-current"], check=False
    )
    if branch_rc != 0:
        return f"Error getting current branch: {branch_stderr}"

    current_branch = branch_stdout.strip()
    if not current_branch.startswith("vibe/"):
        return "You are not on a vibe branch. Please run vibe-fix-issue first."

    # Extract issue number from branch name
    match = re.search(r"vibe/(\d+)", current_branch)
    if not match:
        return f"Could not extract issue number from branch name: {current_branch}"

    issue_number = match.group(1)

    # 2. Get GitHub repository
    success, repo_result = get_github_repo()
    if not success:
        return repo_result

    repo = repo_result
<<<<<<< HEAD

=======
    
>>>>>>> cd987471
    # Extract just the owner/repo part for gh commands
    repo_match = re.search(r"github\.com/([^/]+/[^/]+?)(?:\.git)?$", repo)
    if repo_match:
        gh_repo = repo_match.group(1)
    else:
        gh_repo = repo

    # 3. Add a comment to the issue with the changelog
    comment_cmd = [
        "gh",
        "issue",
        "comment",
        issue_number,
        "--repo",
        gh_repo,
        "--body",
        f"## Changelog\n{changelog}",
    ]
    comment_stdout, comment_stderr, comment_rc = _run_command(comment_cmd, check=False)

    if comment_rc != 0:
        return f"Error adding comment to issue #{issue_number}: {comment_stderr}"

    # 4. Add all changes and commit
    # First, check if there are any changes
    status_stdout, status_stderr, status_rc = _run_command(
        ["git", "status", "--porcelain"], check=False
    )
    if status_rc != 0:
        return f"Error checking git status: {status_stderr}"

    if not status_stdout:
        return "No changes to commit. Make some changes first."

    # Add all changes
<<<<<<< HEAD
    add_stdout, add_stderr, add_rc = _run_command(
        ["git", "add", "--", "."], check=False
    )
=======
    add_stdout, add_stderr, add_rc = _run_command(["git", "add", "--", "."], check=False)
>>>>>>> cd987471
    if add_rc != 0:
        return f"Error adding changes: {add_stderr}"

    # Commit changes
    commit_message = f"Fix #{issue_number}: {changelog}"
<<<<<<< HEAD
    commit_cmd = [
        "git",
        "commit",
        "-a",
        "-m",
        commit_message,
        f"--author={GIT_USER_NAME} <{GIT_USER_EMAIL}>",
    ]
=======
    commit_cmd = ["git", "commit", "-a", "-m", commit_message, f"--author={GIT_USER_NAME} <{GIT_USER_EMAIL}>"]
>>>>>>> cd987471
    commit_stdout, commit_stderr, commit_rc = _run_command(commit_cmd, check=False)

    if commit_rc != 0:
        return f"Error committing changes: {commit_stderr}"

    # 5. Push and create PR
    # Get GitHub repo URL
    success, repo_url = get_github_repo()
    if not success:
        return f"Error getting GitHub repository URL: {repo_url}"

    # Push the branch with explicit URL
    push_cmd = ["git", "push", "--set-upstream", repo_url, current_branch]
    push_stdout, push_stderr, push_rc = _run_command(push_cmd, check=False)

    if push_rc != 0:
        return f"Error pushing changes: {push_stderr}"

    # Create PR
    pr_title = f"Fix #{issue_number}: {changelog.split('.')[0]}"  # Use first sentence as PR title
    pr_body = f"Fixes #{issue_number}\n\n## Changelog\n{changelog}"

    pr_cmd = [
        "gh",
        "pr",
        "create",
        "--title",
        pr_title,
        "--body",
        pr_body,
        "--repo",
        gh_repo,
    ]

    pr_stdout, pr_stderr, pr_rc = _run_command(pr_cmd, check=False)

    if pr_rc != 0:
        return f"Error creating PR: {pr_stderr}"

    # Extract PR URL from output
    pr_url = pr_stdout.strip()

    return f"""# Fix Submitted Successfully!

Changes have been committed and a pull request has been created.

- Issue: #{issue_number}
- Branch: {current_branch}
- Pull Request: {pr_url}

Thank you for fixing this issue!
"""


if __name__ == "__main__":
    print("Secure MCP Filesystem Server running", file=sys.stderr)
    mcp.run()<|MERGE_RESOLUTION|>--- conflicted
+++ resolved
@@ -15,10 +15,7 @@
 import threading
 import time
 import builtins
-<<<<<<< HEAD
-=======
 import tempfile
->>>>>>> cd987471
 
 try:
     # Try to import from the local module first
@@ -2344,8 +2341,6 @@
 
 # --- GitHub Vibe Helper Functions ---
 
-<<<<<<< HEAD
-
 def _run_command(
     command: List[str], check: bool = True, shell: bool = False
 ) -> Tuple[str, str, int]:
@@ -2358,18 +2353,7 @@
             check=check,
             cwd=WORKING_DIRECTORY,
             shell=shell,
-=======
-def _run_command(command: List[str], check: bool = True, shell: bool = False) -> Tuple[str, str, int]:
-    """Run a shell command and return stdout, stderr, and return code."""
-    try:
-        result = subprocess.run(
-            command, 
-            capture_output=True, 
-            text=True, 
-            check=check, 
-            cwd=WORKING_DIRECTORY,
-            shell=shell
->>>>>>> cd987471
+
         )
         return result.stdout.strip(), result.stderr.strip(), result.returncode
     except subprocess.CalledProcessError as e:
@@ -2379,8 +2363,6 @@
             e.returncode,
         )
 
-<<<<<<< HEAD
-
 def setup_directory_and_tools(directory: str = None) -> Tuple[bool, str]:
     """Validate that the directory is a git repository and set up Git and GitHub CLI."""
     global WORKING_DIRECTORY
@@ -2393,17 +2375,7 @@
             False,
             "Working directory is not set. Please call set_working_directory first.",
         )
-=======
-def setup_directory_and_tools(directory: str = None) -> Tuple[bool, str]:
-    """Validate that the directory is a git repository and set up Git and GitHub CLI."""
-    global WORKING_DIRECTORY
-    
-    # Use the provided directory or fall back to the global WORKING_DIRECTORY
-    directory_to_use = directory if directory else WORKING_DIRECTORY
-    
-    if not directory_to_use:
-        return False, "Working directory is not set. Please call set_working_directory first."
->>>>>>> cd987471
+
 
     try:
         # Verify the directory exists and is accessible
@@ -2418,14 +2390,10 @@
             ["git", "rev-parse", "--is-inside-work-tree"], check=False
         )
         if rc != 0:
-<<<<<<< HEAD
             return (
                 False,
                 f"'{directory_to_use}' is not a git repository or git is not installed.",
             )
-=======
-            return False, f"'{directory_to_use}' is not a git repository or git is not installed."
->>>>>>> cd987471
 
         # Add SSH key to SSH agent if provided
         if GIT_SSH_KEY:
@@ -2433,10 +2401,6 @@
             with open(ssh_key_path, "w") as f:
                 f.write(GIT_SSH_KEY)
             os.chmod(ssh_key_path, 0o600)
-<<<<<<< HEAD
-=======
-            
->>>>>>> cd987471
 
         # Login to GitHub CLI if token is provided
         if GITHUB_AUTH_TOKEN:
@@ -2448,11 +2412,7 @@
                     text=True,
                     capture_output=True,
                     check=False,
-<<<<<<< HEAD
                     cwd=WORKING_DIRECTORY,
-=======
-                    cwd=WORKING_DIRECTORY
->>>>>>> cd987471
                 )
                 if process.returncode != 0:
                     return False, f"Error logging in to GitHub: {process.stderr}"
@@ -2463,19 +2423,12 @@
         return True, f"Working directory '{directory_to_use}' is valid."
     except Exception as e:
         return False, f"Error validating directory: {str(e)}"
-
-<<<<<<< HEAD
 
 def check_git_status() -> Tuple[bool, str]:
     """Check if the git working directory is clean."""
     stdout, stderr, rc = _run_command(
         ["git", "status", "-s", "--porcelain"], check=False
     )
-=======
-def check_git_status() -> Tuple[bool, str]:
-    """Check if the git working directory is clean."""
-    stdout, stderr, rc = _run_command(["git", "status", "-s", "--porcelain"], check=False)
->>>>>>> cd987471
 
     if rc != 0:
         return False, f"Error checking git status: {stderr}"
@@ -2516,20 +2469,12 @@
 def get_vibe_issues(repo: str) -> Tuple[bool, List[Dict[Any, Any]], str]:
     """Get all open vibe issues without linked PRs or blocked tag."""
     # Use gh CLI to get issues with the 'vibe' label, open status, and no linked PR
-<<<<<<< HEAD
-
-=======
-    
->>>>>>> cd987471
+
     # Extract just the owner/repo part if a full URL is provided
     repo_match = re.search(r"github\.com/([^/]+/[^/]+?)(?:\.git)?$", repo)
     if repo_match:
         repo = repo_match.group(1)
-<<<<<<< HEAD
-
-=======
-        
->>>>>>> cd987471
+
     cmd = [
         "gh",
         "issue",
@@ -2680,13 +2625,10 @@
         return False, f"Error getting GitHub repository URL: {repo_url}"
 
     # First, fetch the latest changes with explicit URL
-<<<<<<< HEAD
     fetch_stdout, fetch_stderr, fetch_rc = _run_command(
         ["git", "fetch", repo_url], check=False
     )
-=======
-    fetch_stdout, fetch_stderr, fetch_rc = _run_command(["git", "fetch", repo_url], check=False)
->>>>>>> cd987471
+
     if fetch_rc != 0:
         return False, f"Error fetching latest changes: {fetch_stderr}"
 
@@ -2736,16 +2678,8 @@
 
 # --- GitHub Vibe MCP Tools ---
 
-<<<<<<< HEAD
-
 @mcp.tool()
 async def vibe_fix_issue(issue_number: Optional[int] = None) -> str:
-=======
-@mcp.tool()
-async def vibe_fix_issue(
-    issue_number: Optional[int] = None
-) -> str:
->>>>>>> cd987471
     """
     Pick a GitHub issue tagged with 'vibe' and prepare it for fixing.
 
@@ -2783,11 +2717,7 @@
         return repo_result
 
     repo = repo_result
-<<<<<<< HEAD
-
-=======
-    
->>>>>>> cd987471
+
     # Extract just the owner/repo part for gh commands
     repo_match = re.search(r"github\.com/([^/]+/[^/]+?)(?:\.git)?$", repo)
     if repo_match:
@@ -2898,11 +2828,7 @@
         return repo_result
 
     repo = repo_result
-<<<<<<< HEAD
-
-=======
-    
->>>>>>> cd987471
+
     # Extract just the owner/repo part for gh commands
     repo_match = re.search(r"github\.com/([^/]+/[^/]+?)(?:\.git)?$", repo)
     if repo_match:
@@ -2938,30 +2864,18 @@
         return "No changes to commit. Make some changes first."
 
     # Add all changes
-<<<<<<< HEAD
     add_stdout, add_stderr, add_rc = _run_command(
         ["git", "add", "--", "."], check=False
     )
-=======
-    add_stdout, add_stderr, add_rc = _run_command(["git", "add", "--", "."], check=False)
->>>>>>> cd987471
+
     if add_rc != 0:
         return f"Error adding changes: {add_stderr}"
 
     # Commit changes
     commit_message = f"Fix #{issue_number}: {changelog}"
-<<<<<<< HEAD
-    commit_cmd = [
-        "git",
-        "commit",
-        "-a",
-        "-m",
-        commit_message,
-        f"--author={GIT_USER_NAME} <{GIT_USER_EMAIL}>",
-    ]
-=======
+
     commit_cmd = ["git", "commit", "-a", "-m", commit_message, f"--author={GIT_USER_NAME} <{GIT_USER_EMAIL}>"]
->>>>>>> cd987471
+
     commit_stdout, commit_stderr, commit_rc = _run_command(commit_cmd, check=False)
 
     if commit_rc != 0:
